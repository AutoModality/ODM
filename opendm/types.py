import cv2
import pyexiv2
import re
from fractions import Fraction
from opensfm.exif import sensor_string

import log
import io
import system
import context


class ODM_Photo:
    """   ODMPhoto - a class for ODMPhotos
    """

    def __init__(self, path_file, force_focal, force_ccd):
        #  general purpose
        self.path_file = path_file
        self.filename = io.extract_file_from_path_file(path_file)
        # useful attibutes
        self.width = None
        self.height = None
        self.ccd_width = None
        self.focal_length = None
        self.focal_length_px = None
        # other attributes
        self.camera_make = ''
        self.camera_model = ''
        self.make_model = ''
        # parse values from metadata
        self.parse_pyexiv2_values(self.path_file, force_focal, force_ccd)
        # compute focal length into pixels
        self.update_focal()

        # print log message
        log.ODM_DEBUG('Loaded %s | camera: %s | dimensions: %s x %s | focal: %s | ccd: %s' %
                      (self.filename, self.make_model, self.width, self.height, self.focal_length, self.ccd_width))

    def update_focal(self):
        # compute focal length in pixels
        if self.focal_length and self.ccd_width:
            # take width or height as reference
            if self.width > self.height:
                # f(px) = w(px) * f(mm) / ccd(mm)
                self.focal_length_px = \
                    self.width * (self.focal_length / self.ccd_width)
            else:
                # f(px) = h(px) * f(mm) / ccd(mm)
                self.focal_length_px = \
                    self.height * (self.focal_length / self.ccd_width)

    def parse_pyexiv2_values(self, _path_file, _force_focal, _force_ccd):
        # read image metadata
        metadata = pyexiv2.ImageMetadata(_path_file)
        metadata.read()
        # loop over image tags
        for key in metadata:
            # try/catch tag value due to weird bug in pyexiv2 
            # ValueError: invalid literal for int() with base 10: ''
            try:
                val = metadata[key].value
                # parse tag names
                if key == 'Exif.Image.Make':
                    self.camera_make = val
                elif key == 'Exif.Image.Model':
                    self.camera_model = val
                elif key == 'Exif.Photo.FocalLength':
                    self.focal_length = float(val)
            except (pyexiv2.ExifValueError, ValueError) as e:
                pass
            except NotImplementedError as e:
                pass

        if self.camera_make and self.camera_model:
            self.make_model = sensor_string(self.camera_make, self.camera_model)

        # needed to do that since sometimes metadata contains wrong data
        img = cv2.imread(_path_file)
        self.width = img.shape[1]
        self.height = img.shape[0]

        # force focal and ccd_width with user parameter
        if _force_focal:
            self.focal_length = _force_focal
        if _force_ccd:
            self.ccd_width = _force_ccd

        # find ccd_width from file if needed
        if self.ccd_width is None and self.camera_model is not None:
            # load ccd_widths from file
            ccd_widths = system.get_ccd_widths()
            # search ccd by camera model
            key = [x for x in ccd_widths.keys() if self.make_model in x]
            # convert to float if found
            if key:
                self.ccd_width = float(ccd_widths[key[0]])
            else:
                log.ODM_WARNING('Could not find ccd_width in file. Use --force-ccd or edit the sensor_data.json '
                                'file to manually input ccd width')


# TODO: finish this class
class ODM_Reconstruction(object):
    """docstring for ODMReconstruction"""

    def __init__(self, arg):
        super(ODMReconstruction, self).__init__()
        self.arg = arg


class ODM_GCPoint(object):
    """docstring for ODMPoint"""

    def __init__(self, x, y, z):
        self.x = x
        self.y = y
        self.z = z


class ODM_GeoRef(object):
    """docstring for ODMUtmZone"""

    def __init__(self):
        self.datum = 'WGS84'
        self.epsg = None
        self.utm_zone = 0
        self.utm_pole = 'N'
        self.utm_east_offset = 0
        self.utm_north_offset = 0
        self.gcps = []

    def calculate_EPSG(self, _utm_zone, _pole):
        """Calculate and return the EPSG"""
        if _pole == 'S':
            return 32700 + _utm_zone
        elif _pole == 'N':
            return 32600 + _utm_zone
        else:
            log.ODM_ERROR('Unknown pole format %s' % _pole)
            return

    def coord_to_fractions(self, coord, refs):
        deg_dec = abs(float(coord))
        deg = int(deg_dec)
        minute_dec = (deg_dec - deg) * 60
        minute = int(minute_dec)

        sec_dec = (minute_dec - minute) * 60
        sec_dec = round(sec_dec, 3)
        sec_denominator = 1000
        sec_numerator = int(sec_dec * sec_denominator)
        if float(coord) >= 0:
            latRef = refs[0]
        else:
            latRef = refs[1]

        output = str(deg) + '/1 ' + str(minute) + '/1 ' + str(sec_numerator) + '/' + str(sec_denominator)
        return output, latRef

    def convert_to_las(self, _file, _file_out, json_file):

        if not self.epsg:
            log.ODM_ERROR('Empty EPSG: Could not convert to LAS')
            return

        kwargs = {'bin': context.pdal_path,
                  'f_in': _file,
                  'f_out': _file_out,
                  'east': self.utm_east_offset,
                  'north': self.utm_north_offset,
                  'epsg': self.epsg,
                  'json': json_file}

        # create pipeline file transform.xml to enable transformation
        pipeline = '{{' \
                   '  "pipeline":[' \
                   '    "untransformed.ply",' \
                   '    {{' \
                   '      "type":"filters.transformation",' \
                   '      "matrix":"1 0 0 {east} 0 1 0 {north} 0 0 1 0 0 0 0 1"' \
                   '    }},' \
                   '    {{' \
                   '      "a_srs":"EPSG:{epsg}",' \
                   '      "forward":"scale",' \
                   '      "filename":"transformed.las"' \
                   '    }}' \
                   '  ]' \
                   '}}'.format(**kwargs)

        with open(json_file, 'w') as f:
            f.write(pipeline)

        # call pdal 
        system.run('{bin}/pdal pipeline -i {json} --readers.ply.filename={f_in} '
                   '--writers.las.filename={f_out}'.format(**kwargs))

    def convert_to_dem(self, _file, _file_out, pdalJSON, sample_radius, gdal_res, gdal_radius):
        # Check if exists f_in
        if not io.file_exists(_file):
            log.ODM_ERROR('LAS file does not exist')
            return False

        kwargs = {
            'bin': context.pdal_path,
            'f_in': _file,
            'sample_radius': sample_radius,
            'gdal_res': gdal_res,
            'gdal_radius': gdal_radius,
            'f_out': _file_out,
            'json': pdalJSON
        }

        pipelineJSON = '{{' \
                       '    "pipeline":[' \
                       '        "input.las",' \
                       '    {{' \
                       '        "type":"filters.sample",' \
                       '        "radius":"{sample_radius}"' \
                       '    }},' \
                       '    {{' \
                       '        "type":"filters.pmf",' \
                       '        "extract":"true"' \
                       '    }},' \
                       '    {{' \
                       '        "resolution": {gdal_res},' \
                       '        "radius": {gdal_radius},' \
                       '        "output_type":"idw",' \
                       '        "filename":"outputfile.tif"' \
                       '    }}' \
                       '    ]' \
                       '}}'.format(**kwargs)

        with open(pdalJSON, 'w') as f:
            f.write(pipelineJSON)

        system.run('{bin}/pdal pipeline {json} --readers.las.filename={f_in} '
                   '--writers.gdal.filename={f_out}'.format(**kwargs))

        if io.file_exists(kwargs['f_out']):
            return True
        else:
            return False

    def utm_to_latlon(self, _file, _photo, idx):

        gcp = self.gcps[idx]

        kwargs = {'epsg': self.epsg,
                  'file': _file,
                  'x': gcp.x + self.utm_east_offset,
                  'y': gcp.y + self.utm_north_offset,
                  'z': gcp.z}

        latlon = system.run_and_return('echo {x} {y} {z} '.format(**kwargs),
                                       'gdaltransform -s_srs \"EPSG:{epsg}\" '
                                       '-t_srs \"EPSG:4326\"'.format(**kwargs)).split()

        # Example: 83d18'16.285"W
        # Example: 41d2'11.789"N
        # Example: 0.998

        if len(latlon) == 3:
            lon_str, lat_str, alt_str = latlon
        elif len(latlon) == 2:
            lon_str, lat_str = latlon
            alt_str = ''
        else:
            log.ODM_ERROR('Something went wrong %s' % latlon)

        lat_frac = self.coord_to_fractions(latlon[1], ['N', 'S'])
        lon_frac = self.coord_to_fractions(latlon[0], ['E', 'W'])

        # read image metadata
        metadata = pyexiv2.ImageMetadata(_photo.path_file)
        metadata.read()

        # set values

        # GPS latitude
        key = 'Exif.GPSInfo.GPSLatitude'
        value = lat_frac[0].split(' ')
        log.ODM_DEBUG('lat_frac: %s %s %s' % (value[0], value[1], value[2]))
        metadata[key] = pyexiv2.ExifTag(key,
                                        [Fraction(value[0]),
                                         Fraction(value[1]),
                                         Fraction(value[2])])

        key = 'Exif.GPSInfo.GPSLatitudeRef'
        value = lat_frac[1]
        metadata[key] = pyexiv2.ExifTag(key, value)

        # GPS longitude
        key = 'Exif.GPSInfo.GPSLongitude'
        value = lon_frac[0].split(' ')
        metadata[key] = pyexiv2.ExifTag(key,
                                        [Fraction(value[0]),
                                         Fraction(value[1]),
                                         Fraction(value[2])])

        key = 'Exif.GPSInfo.GPSLongitudeRef'
        value = lon_frac[1]
        metadata[key] = pyexiv2.ExifTag(key, value)

        # GPS altitude
        altitude = abs(int(float(latlon[2]) * 100))
        key = 'Exif.GPSInfo.GPSAltitude'
        value = Fraction(altitude, 1)
        metadata[key] = pyexiv2.ExifTag(key, value)

        if latlon[2] >= 0:
            altref = '0'
        else:
            altref = '1'
        key = 'Exif.GPSInfo.GPSAltitudeRef'
        metadata[key] = pyexiv2.ExifTag(key, altref)

        # write values
        metadata.write()

    def parse_coordinate_system(self, _file):
        """Write attributes to jobOptions from coord file"""
        # check for coordinate file existence
        if not io.file_exists(_file):
            log.ODM_ERROR('Could not find file %s' % _file)
            return

        with open(_file) as f:
            # extract reference system and utm zone from first line.
            # We will assume the following format:
            # 'WGS84 UTM 17N'
            line = f.readline()
            log.ODM_DEBUG('Line: %s' % line)
            ref = line.split(' ')
            # match_wgs_utm = re.search('WGS84 UTM (\d{1,2})(N|S)', line, re.I)
            if ref[0] == 'WGS84' and ref[1] == 'UTM':  # match_wgs_utm:
                self.datum = ref[0]
                self.utm_pole = ref[2][len(ref) - 1]
                self.utm_zone = int(ref[2][:len(ref) - 1])
                # extract east and west offsets from second line.
                # We will assume the following format:
                # '440143 4588391'
                # update EPSG
                self.epsg = self.calculate_EPSG(self.utm_zone, self.utm_pole)
            # If the first line looks like "EPSG:n" or "epsg:n"
            elif ref[0].split(':')[0].lower() == 'epsg':
                self.epsg = line.split(':')[1]
            else:
                log.ODM_ERROR('Could not parse coordinates. Bad CRS supplied: %s' % line)
                return

            offsets = f.readline().split(' ')
            self.utm_east_offset = int(offsets[0])
            self.utm_north_offset = int(offsets[1])

            # parse coordinates
            lines = f.readlines()
            for l in lines:
                xyz = l.split(' ')
                if len(xyz) == 3:
                    x, y, z = xyz[:3]
                elif len(xyz) == 2:
                    x, y = xyz[:2]
                    z = 0
                self.gcps.append(ODM_GCPoint(float(x), float(y), float(z)))
                # Write to json file


class ODM_Tree(object):
    def __init__(self, root_path, images_path):
        # root path to the project
        self.root_path = io.absolute_path_file(root_path)
        if not images_path:
            self.input_images = io.join_paths(self.root_path, 'images')
        else:
            self.input_images = io.absolute_path_file(images_path)

        # modules paths

        # here are defined where all modules should be located in
        # order to keep track all files al directories during the
        # whole reconstruction process.
        self.dataset_raw = io.join_paths(self.root_path, 'images')
        self.dataset_resize = io.join_paths(self.root_path, 'images_resize')
        self.opensfm = io.join_paths(self.root_path, 'opensfm')
        self.pmvs = io.join_paths(self.root_path, 'pmvs')
        self.odm_meshing = io.join_paths(self.root_path, 'odm_meshing')
        self.odm_texturing = io.join_paths(self.root_path, 'odm_texturing')
        self.odm_25dtexturing = io.join_paths(self.root_path, 'odm_texturing_25d')
        self.odm_georeferencing = io.join_paths(self.root_path, 'odm_georeferencing')
        self.odm_25dgeoreferencing = io.join_paths(self.root_path, 'odm_25dgeoreferencing')
        self.odm_orthophoto = io.join_paths(self.root_path, 'odm_orthophoto')
        self.odm_pdal = io.join_paths(self.root_path, 'pdal')

        # important files paths

        # benchmarking
        self.benchmarking = io.join_paths(self.root_path, 'benchmark.txt')

        # opensfm
        self.opensfm_tracks = io.join_paths(self.opensfm, 'tracks.csv')
        self.opensfm_bundle = io.join_paths(self.opensfm, 'bundle_r000.out')
        self.opensfm_bundle_list = io.join_paths(self.opensfm, 'list_r000.out')
        self.opensfm_image_list = io.join_paths(self.opensfm, 'image_list.txt')
        self.opensfm_reconstruction = io.join_paths(self.opensfm, 'reconstruction.json')
        self.opensfm_reconstruction_meshed = io.join_paths(self.opensfm, 'reconstruction.meshed.json')
        self.opensfm_reconstruction_nvm = io.join_paths(self.opensfm, 'reconstruction.nvm')
        self.opensfm_model = io.join_paths(self.opensfm, 'depthmaps/merged.ply')

        # pmvs
        self.pmvs_rec_path = io.join_paths(self.pmvs, 'recon0')
        self.pmvs_bundle = io.join_paths(self.pmvs_rec_path, 'bundle.rd.out')
        self.pmvs_visdat = io.join_paths(self.pmvs_rec_path, 'vis.dat')
        self.pmvs_options = io.join_paths(self.pmvs_rec_path, 'pmvs_options.txt')
        self.pmvs_model = io.join_paths(self.pmvs_rec_path, 'models/option-0000.ply')

        # odm_meshing
        self.odm_mesh = io.join_paths(self.odm_meshing, 'odm_mesh.ply')
        self.odm_meshing_log = io.join_paths(self.odm_meshing, 'odm_meshing_log.txt')
        self.odm_25dmesh = io.join_paths(self.odm_meshing, 'odm_25dmesh.ply')
        self.odm_25dmeshing_log = io.join_paths(self.odm_meshing, 'odm_25dmeshing_log.txt')

        # texturing
        self.odm_texturing_undistorted_image_path = io.join_paths(
            self.odm_texturing, 'undistorted')
<<<<<<< HEAD
        self.odm_textured_model_obj = 'odm_textured_model.obj'
        self.odm_textured_model_mtl = 'odm_textured_model.mtl'
        # Log is only used by old odm_texturing
        self.odm_texuring_log = 'odm_texturing_log.txt'
=======
        self.odm_textured_model_obj = io.join_paths(
            self.odm_texturing, 'odm_textured_model.obj')
        self.odm_textured_model_mtl = io.join_paths(
            self.odm_texturing, 'odm_textured_model.mtl')
        # Log is only used by old odm_texturing
        self.odm_texuring_log = io.join_paths(
            self.odm_texturing, 'odm_texturing_log.txt')
>>>>>>> e97fa0d0

        # odm_georeferencing
        self.odm_georeferencing_latlon = io.join_paths(
            self.odm_georeferencing, 'latlon.txt')
        self.odm_georeferencing_coords = io.join_paths(
            self.odm_georeferencing, 'coords.txt')
        self.odm_georeferencing_gcp = io.join_paths(
            self.odm_georeferencing, 'gcp_list.txt')
        self.odm_georeferencing_utm_log = io.join_paths(
            self.odm_georeferencing, 'odm_georeferencing_utm_log.txt')
        self.odm_georeferencing_log = 'odm_georeferencing_log.txt'
        self.odm_georeferencing_model_txt_geo = 'odm_georeferencing_model_geo.txt'
        self.odm_georeferencing_model_ply_geo = 'odm_georeferenced_model.ply'
        self.odm_georeferencing_model_obj_geo = 'odm_textured_model_geo.obj'
        self.odm_georeferencing_xyz_file = io.join_paths(
            self.odm_georeferencing, 'odm_georeferenced_model.csv')
        self.odm_georeferencing_las_json = io.join_paths(
            self.odm_georeferencing, 'las.json')
        self.odm_georeferencing_model_las = io.join_paths(
            self.odm_georeferencing, 'odm_georeferenced_model.las')
        self.odm_georeferencing_dem = io.join_paths(
            self.odm_georeferencing, 'odm_georeferencing_model_dem.tif')
        self.odm_georeferencing_dem_json = io.join_paths(
            self.odm_georeferencing, 'dem.json')

        # odm_orthophoto
        self.odm_orthophoto_file = io.join_paths(self.odm_orthophoto, 'odm_orthophoto.png')
        self.odm_orthophoto_tif = io.join_paths(self.odm_orthophoto, 'odm_orthophoto.tif')
        self.odm_orthophoto_corners = io.join_paths(self.odm_orthophoto, 'odm_orthophoto_corners.txt')
        self.odm_orthophoto_log = io.join_paths(self.odm_orthophoto, 'odm_orthophoto_log.txt')
        self.odm_orthophoto_tif_log = io.join_paths(self.odm_orthophoto, 'gdal_translate_log.txt')
        self.odm_orthophoto_gdaladdo_log = io.join_paths(self.odm_orthophoto, 'gdaladdo_log.txt')<|MERGE_RESOLUTION|>--- conflicted
+++ resolved
@@ -423,20 +423,10 @@
         # texturing
         self.odm_texturing_undistorted_image_path = io.join_paths(
             self.odm_texturing, 'undistorted')
-<<<<<<< HEAD
         self.odm_textured_model_obj = 'odm_textured_model.obj'
         self.odm_textured_model_mtl = 'odm_textured_model.mtl'
         # Log is only used by old odm_texturing
         self.odm_texuring_log = 'odm_texturing_log.txt'
-=======
-        self.odm_textured_model_obj = io.join_paths(
-            self.odm_texturing, 'odm_textured_model.obj')
-        self.odm_textured_model_mtl = io.join_paths(
-            self.odm_texturing, 'odm_textured_model.mtl')
-        # Log is only used by old odm_texturing
-        self.odm_texuring_log = io.join_paths(
-            self.odm_texturing, 'odm_texturing_log.txt')
->>>>>>> e97fa0d0
 
         # odm_georeferencing
         self.odm_georeferencing_latlon = io.join_paths(
