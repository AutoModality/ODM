--- conflicted
+++ resolved
@@ -26,12 +26,12 @@
 
 def find_mean_utc_time(photos):
     utc_times = []
-    for p in photos: 
+    for p in photos:
         if p.utc_time is not None:
             utc_times.append(p.utc_time / 1000.0)
     if len(utc_times) == 0:
         return None
-    
+
     return np.mean(utc_times)
 
 
@@ -499,7 +499,7 @@
                             '@drone-dji:ExposureTime'
                         ], float)
                         self.exposure_time /= 1e6 # is in microseconds
-                    
+
                     # Account for over-estimation
                     if self.gps_xy_stddev is not None:
                         self.gps_xy_stddev *= 2.0
@@ -709,11 +709,8 @@
             return result
         elif hasattr(tag.values, 'den'):
             return [float(tag.values.num) / float(tag.values.den) if tag.values.den != 0 else None]
-<<<<<<< HEAD
-=======
         else:
             return [None]
->>>>>>> 65fad525
 
     def float_value(self, tag):
         v = self.float_values(tag)
@@ -1067,7 +1064,9 @@
             return self.width * self.height / 1e6
         else:
             return 0.0
-<<<<<<< HEAD
+
+    def is_make_model(self, make, model):
+        return self.camera_make.lower() == make.lower() and self.camera_model.lower() == model.lower()
 
     ######################################################################################################################
     # Adapting MicaSense image processing script for thermal band alignment
@@ -1248,9 +1247,4 @@
 
         self.vignetting_coefficients = 1.0 / vig_array
 
-        return 1.0 / vig_array
-=======
-    
-    def is_make_model(self, make, model):
-        return self.camera_make.lower() == make.lower() and self.camera_model.lower() == model.lower()
->>>>>>> 65fad525
+        return 1.0 / vig_array