import os
from opendm import log
from opendm import system
from opendm.cropper import Cropper
from opendm.concurrency import get_max_memory
import math
import numpy as np
import rasterio
import fiona
from edt import edt
from rasterio.transform import Affine, rowcol
from rasterio.mask import mask
from opendm import io
from opendm.tiles.tiler import generate_orthophoto_tiles
from opendm.cogeo import convert_to_cogeo
from osgeo import gdal


def get_orthophoto_vars(args):
    return {
        'TILED': 'NO' if args.orthophoto_no_tiled else 'YES',
        'COMPRESS': args.orthophoto_compression,
        'PREDICTOR': '2' if args.orthophoto_compression in ['LZW', 'DEFLATE'] else '1',
        'BIGTIFF': 'IF_SAFER',
        'BLOCKXSIZE': 512,
        'BLOCKYSIZE': 512,
        'NUM_THREADS': args.max_concurrency
    }

def build_overviews(orthophoto_file):
    log.ODM_INFO("Building Overviews")
    kwargs = {'orthophoto': orthophoto_file}
    
    # Run gdaladdo
    system.run('gdaladdo -r average '
                '--config BIGTIFF_OVERVIEW IF_SAFER '
                '--config COMPRESS_OVERVIEW JPEG '
                '{orthophoto} 2 4 8 16'.format(**kwargs))

def generate_png(orthophoto_file, output_file=None, outsize=None):
    if output_file is None:
        base, ext = os.path.splitext(orthophoto_file)
        output_file = base + '.png'
    
    # See if we need to select top three bands
    bandparam = ""

    gtif = gdal.Open(orthophoto_file)
    if gtif.RasterCount > 4:
<<<<<<< HEAD
        try:
            bands = []
            for idx in range(1, gtif.RasterCount+1):
                bands.append(gtif.GetRasterBand(idx).GetColorInterpretation())

            bands = dict(zip(bands, range(1, len(bands)+1)))
            red = bands.get(3)
            green = bands.get(4)
            blue = bands.get(5)
            alpha = bands.get(6)
            if alpha is not None:
                bandparam = "-b %s -b %s -b %s -b %s -a_nodata 0" % (red, green, blue, alpha)
            else:
                bandparam = "-b %s -b %s -b %s -a_nodata 0" % (red, green, blue)
        except Exception as e:
            bandparam = "-b 1 -b 2 -b 3 -a_nodata 0"
=======
        bands = []
        for idx in range(1, gtif.RasterCount+1):
            bands.append(gtif.GetRasterBand(idx).GetColorInterpretation())
        bands = dict(zip(bands, range(1, len(bands)+1)))

        try:
            red = bands.get(gdal.GCI_RedBand)
            green = bands.get(gdal.GCI_GreenBand)
            blue = bands.get(gdal.GCI_BlueBand)
            bandparam = "-b %s -b %s -b %s -a_nodata 0" % (red, green, blue)
        except:
            bandparam = "-b 1 -b 2 -b 3 -a_nodata 0"
    gtif = None
>>>>>>> cc7fb2ef

    osparam = ""
    if outsize is not None:
        osparam = "-outsize %s 0 -ot Byte -scale 0 0.5 0 255" % outsize
    else:
        osparam = "-outsize %s%% %s%% ot Byte -scale 0 0.5 0 255" % (10, 10)

    system.run('gdal_translate -of png "%s" "%s" %s %s '
               '--config GDAL_CACHEMAX %s%% ' % (orthophoto_file, output_file, osparam, bandparam, get_max_memory()))

def generate_kmz(orthophoto_file, output_file=None, outsize=None):
    if output_file is None:
        base, ext = os.path.splitext(orthophoto_file)
        output_file = base + '.kmz'
    
    # See if we need to select top three bands
    bandparam = ""
    gtif = gdal.Open(orthophoto_file)
    if gtif.RasterCount > 4:
        bandparam = "-b 1 -b 2 -b 3 -a_nodata 0"

    system.run('gdal_translate -of KMLSUPEROVERLAY -co FORMAT=JPEG "%s" "%s" %s '
               '--config GDAL_CACHEMAX %s%% ' % (orthophoto_file, output_file, bandparam, get_max_memory()))    
    
def post_orthophoto_steps(args, bounds_file_path, orthophoto_file, orthophoto_tiles_dir):
    if args.crop > 0 or args.boundary:
        Cropper.crop(bounds_file_path, orthophoto_file, get_orthophoto_vars(args), keep_original=not args.optimize_disk_space, warp_options=['-dstalpha'])

    if args.build_overviews and not args.cog:
        build_overviews(orthophoto_file)

    if args.orthophoto_png:
        generate_png(orthophoto_file)
        
    if args.orthophoto_kmz:
        generate_kmz(orthophoto_file)

    if args.tiles:
        generate_orthophoto_tiles(orthophoto_file, orthophoto_tiles_dir, args.max_concurrency)

    if args.cog:
        convert_to_cogeo(orthophoto_file, max_workers=args.max_concurrency, compression=args.orthophoto_compression)

def compute_mask_raster(input_raster, vector_mask, output_raster, blend_distance=20, only_max_coords_feature=False):
    if not os.path.exists(input_raster):
        log.ODM_WARNING("Cannot mask raster, %s does not exist" % input_raster)
        return
    
    if not os.path.exists(vector_mask):
        log.ODM_WARNING("Cannot mask raster, %s does not exist" % vector_mask)
        return

    log.ODM_INFO("Computing mask raster: %s" % output_raster)

    with rasterio.open(input_raster, 'r') as rast:
        with fiona.open(vector_mask) as src:
            burn_features = src

            if only_max_coords_feature:
                max_coords_count = 0
                max_coords_feature = None
                for feature in src:
                    if feature is not None:
                        # No complex shapes
                        if len(feature['geometry']['coordinates'][0]) > max_coords_count:
                            max_coords_count = len(feature['geometry']['coordinates'][0])
                            max_coords_feature = feature
                if max_coords_feature is not None:
                    burn_features = [max_coords_feature]
            
            shapes = [feature["geometry"] for feature in burn_features]
            out_image, out_transform = mask(rast, shapes, nodata=0)

            if blend_distance > 0:
                if out_image.shape[0] >= 4:
                    # alpha_band = rast.dataset_mask()
                    alpha_band = out_image[-1]
                    dist_t = edt(alpha_band, black_border=True, parallel=0)
                    dist_t[dist_t <= blend_distance] /= blend_distance
                    dist_t[dist_t > blend_distance] = 1
                    np.multiply(alpha_band, dist_t, out=alpha_band, casting="unsafe")
                else:
                    log.ODM_WARNING("%s does not have an alpha band, cannot blend cutline!" % input_raster)

            with rasterio.open(output_raster, 'w', BIGTIFF="IF_SAFER", **rast.profile) as dst:
                dst.colorinterp = rast.colorinterp
                dst.write(out_image)

            return output_raster

def feather_raster(input_raster, output_raster, blend_distance=20):
    if not os.path.exists(input_raster):
        log.ODM_WARNING("Cannot feather raster, %s does not exist" % input_raster)
        return

    log.ODM_INFO("Computing feather raster: %s" % output_raster)
    
    with rasterio.open(input_raster, 'r') as rast:
        out_image = rast.read()
        if blend_distance > 0:
            if out_image.shape[0] >= 4:
                alpha_band = out_image[-1]
                dist_t = edt(alpha_band, black_border=True, parallel=0)
                dist_t[dist_t <= blend_distance] /= blend_distance
                dist_t[dist_t > blend_distance] = 1
                np.multiply(alpha_band, dist_t, out=alpha_band, casting="unsafe")
            else:
                log.ODM_WARNING("%s does not have an alpha band, cannot feather raster!" % input_raster)

        with rasterio.open(output_raster, 'w', BIGTIFF="IF_SAFER", **rast.profile) as dst:
            dst.colorinterp = rast.colorinterp
            dst.write(out_image)

        return output_raster

def merge(input_ortho_and_ortho_cuts, output_orthophoto, orthophoto_vars={}):
    """
    Based on https://github.com/mapbox/rio-merge-rgba/
    Merge orthophotos around cutlines using a blend buffer.
    """
    inputs = []
    bounds=None
    precision=7

    for o, c in input_ortho_and_ortho_cuts:
        if not io.file_exists(o):
            log.ODM_WARNING("%s does not exist. Will skip from merged orthophoto." % o)
            continue
        if not io.file_exists(c):
            log.ODM_WARNING("%s does not exist. Will skip from merged orthophoto." % c)
            continue
        inputs.append((o, c))

    if len(inputs) == 0:
        log.ODM_WARNING("No input orthophotos, skipping merge.")
        return

    with rasterio.open(inputs[0][0]) as first:
        res = first.res
        dtype = first.dtypes[0]
        profile = first.profile
        num_bands = first.meta['count'] - 1 # minus alpha
        colorinterp = first.colorinterp

    log.ODM_INFO("%s valid orthophoto rasters to merge" % len(inputs))
    sources = [(rasterio.open(o), rasterio.open(c)) for o,c in inputs]

    # scan input files.
    # while we're at it, validate assumptions about inputs
    xs = []
    ys = []
    for src, _ in sources:
        left, bottom, right, top = src.bounds
        xs.extend([left, right])
        ys.extend([bottom, top])
        if src.profile["count"] < 4:
            raise ValueError("Inputs must be at least 4-band rasters")
    dst_w, dst_s, dst_e, dst_n = min(xs), min(ys), max(xs), max(ys)
    log.ODM_INFO("Output bounds: %r %r %r %r" % (dst_w, dst_s, dst_e, dst_n))

    output_transform = Affine.translation(dst_w, dst_n)
    output_transform *= Affine.scale(res[0], -res[1])

    # Compute output array shape. We guarantee it will cover the output
    # bounds completely.
    output_width = int(math.ceil((dst_e - dst_w) / res[0]))
    output_height = int(math.ceil((dst_n - dst_s) / res[1]))

    # Adjust bounds to fit.
    dst_e, dst_s = output_transform * (output_width, output_height)
    log.ODM_INFO("Output width: %d, height: %d" % (output_width, output_height))
    log.ODM_INFO("Adjusted bounds: %r %r %r %r" % (dst_w, dst_s, dst_e, dst_n))

    profile["transform"] = output_transform
    profile["height"] = output_height
    profile["width"] = output_width
    profile["tiled"] = orthophoto_vars.get('TILED', 'YES') == 'YES'
    profile["blockxsize"] = orthophoto_vars.get('BLOCKXSIZE', 512)
    profile["blockysize"] = orthophoto_vars.get('BLOCKYSIZE', 512)
    profile["compress"] = orthophoto_vars.get('COMPRESS', 'LZW')
    profile["predictor"] = orthophoto_vars.get('PREDICTOR', '2')
    profile["bigtiff"] = orthophoto_vars.get('BIGTIFF', 'IF_SAFER')
    profile.update()

    # create destination file
    with rasterio.open(output_orthophoto, "w", BIGTIFF="IF_SAFER", **profile) as dstrast:
        dstrast.colorinterp = colorinterp
        for idx, dst_window in dstrast.block_windows():
            left, bottom, right, top = dstrast.window_bounds(dst_window)

            blocksize = dst_window.width
            dst_rows, dst_cols = (dst_window.height, dst_window.width)

            # initialize array destined for the block
            dst_count = first.count
            dst_shape = (dst_count, dst_rows, dst_cols)

            dstarr = np.zeros(dst_shape, dtype=dtype)

            # First pass, write all rasters naively without blending
            for src, _ in sources:
                src_window = tuple(zip(rowcol(
                        src.transform, left, top, op=round, precision=precision
                    ), rowcol(
                        src.transform, right, bottom, op=round, precision=precision
                    )))

                temp = np.zeros(dst_shape, dtype=dtype)
                temp = src.read(
                    out=temp, window=src_window, boundless=True, masked=False
                )

                # pixels without data yet are available to write
                write_region = np.logical_and(
                    (dstarr[-1] == 0), (temp[-1] != 0)  # 0 is nodata
                )
                np.copyto(dstarr, temp, where=write_region)

                # check if dest has any nodata pixels available
                if np.count_nonzero(dstarr[-1]) == blocksize:
                    break

            # Second pass, write all feathered rasters
            # blending the edges
            for src, _ in sources:
                src_window = tuple(zip(rowcol(
                        src.transform, left, top, op=round, precision=precision
                    ), rowcol(
                        src.transform, right, bottom, op=round, precision=precision
                    )))

                temp = np.zeros(dst_shape, dtype=dtype)
                temp = src.read(
                    out=temp, window=src_window, boundless=True, masked=False
                )

                where = temp[-1] != 0
                for b in range(0, num_bands):
                    blended = temp[-1] / 255.0 * temp[b] + (1 - temp[-1] / 255.0) * dstarr[b]
                    np.copyto(dstarr[b], blended, casting='unsafe', where=where)
                dstarr[-1][where] = 255.0
                
                # check if dest has any nodata pixels available
                if np.count_nonzero(dstarr[-1]) == blocksize:
                    break

            # Third pass, write cut rasters
            # blending the cutlines
            for _, cut in sources:
                src_window = tuple(zip(rowcol(
                        cut.transform, left, top, op=round, precision=precision
                    ), rowcol(
                        cut.transform, right, bottom, op=round, precision=precision
                    )))

                temp = np.zeros(dst_shape, dtype=dtype)
                temp = cut.read(
                    out=temp, window=src_window, boundless=True, masked=False
                )

                # For each band, average alpha values between
                # destination raster and cut raster
                for b in range(0, num_bands):
                    blended = temp[-1] / 255.0 * temp[b] + (1 - temp[-1] / 255.0) * dstarr[b]
                    np.copyto(dstarr[b], blended, casting='unsafe', where=temp[-1]!=0)

            dstrast.write(dstarr, window=dst_window)

    return output_orthophoto<|MERGE_RESOLUTION|>--- conflicted
+++ resolved
@@ -30,7 +30,7 @@
 def build_overviews(orthophoto_file):
     log.ODM_INFO("Building Overviews")
     kwargs = {'orthophoto': orthophoto_file}
-    
+
     # Run gdaladdo
     system.run('gdaladdo -r average '
                 '--config BIGTIFF_OVERVIEW IF_SAFER '
@@ -41,30 +41,12 @@
     if output_file is None:
         base, ext = os.path.splitext(orthophoto_file)
         output_file = base + '.png'
-    
+
     # See if we need to select top three bands
     bandparam = ""
 
     gtif = gdal.Open(orthophoto_file)
     if gtif.RasterCount > 4:
-<<<<<<< HEAD
-        try:
-            bands = []
-            for idx in range(1, gtif.RasterCount+1):
-                bands.append(gtif.GetRasterBand(idx).GetColorInterpretation())
-
-            bands = dict(zip(bands, range(1, len(bands)+1)))
-            red = bands.get(3)
-            green = bands.get(4)
-            blue = bands.get(5)
-            alpha = bands.get(6)
-            if alpha is not None:
-                bandparam = "-b %s -b %s -b %s -b %s -a_nodata 0" % (red, green, blue, alpha)
-            else:
-                bandparam = "-b %s -b %s -b %s -a_nodata 0" % (red, green, blue)
-        except Exception as e:
-            bandparam = "-b 1 -b 2 -b 3 -a_nodata 0"
-=======
         bands = []
         for idx in range(1, gtif.RasterCount+1):
             bands.append(gtif.GetRasterBand(idx).GetColorInterpretation())
@@ -78,7 +60,6 @@
         except:
             bandparam = "-b 1 -b 2 -b 3 -a_nodata 0"
     gtif = None
->>>>>>> cc7fb2ef
 
     osparam = ""
     if outsize is not None:
@@ -93,7 +74,7 @@
     if output_file is None:
         base, ext = os.path.splitext(orthophoto_file)
         output_file = base + '.kmz'
-    
+
     # See if we need to select top three bands
     bandparam = ""
     gtif = gdal.Open(orthophoto_file)
@@ -101,8 +82,8 @@
         bandparam = "-b 1 -b 2 -b 3 -a_nodata 0"
 
     system.run('gdal_translate -of KMLSUPEROVERLAY -co FORMAT=JPEG "%s" "%s" %s '
-               '--config GDAL_CACHEMAX %s%% ' % (orthophoto_file, output_file, bandparam, get_max_memory()))    
-    
+               '--config GDAL_CACHEMAX %s%% ' % (orthophoto_file, output_file, bandparam, get_max_memory()))
+
 def post_orthophoto_steps(args, bounds_file_path, orthophoto_file, orthophoto_tiles_dir):
     if args.crop > 0 or args.boundary:
         Cropper.crop(bounds_file_path, orthophoto_file, get_orthophoto_vars(args), keep_original=not args.optimize_disk_space, warp_options=['-dstalpha'])
@@ -112,7 +93,7 @@
 
     if args.orthophoto_png:
         generate_png(orthophoto_file)
-        
+
     if args.orthophoto_kmz:
         generate_kmz(orthophoto_file)
 
@@ -126,7 +107,7 @@
     if not os.path.exists(input_raster):
         log.ODM_WARNING("Cannot mask raster, %s does not exist" % input_raster)
         return
-    
+
     if not os.path.exists(vector_mask):
         log.ODM_WARNING("Cannot mask raster, %s does not exist" % vector_mask)
         return
@@ -148,7 +129,7 @@
                             max_coords_feature = feature
                 if max_coords_feature is not None:
                     burn_features = [max_coords_feature]
-            
+
             shapes = [feature["geometry"] for feature in burn_features]
             out_image, out_transform = mask(rast, shapes, nodata=0)
 
@@ -175,7 +156,7 @@
         return
 
     log.ODM_INFO("Computing feather raster: %s" % output_raster)
-    
+
     with rasterio.open(input_raster, 'r') as rast:
         out_image = rast.read()
         if blend_distance > 0:
@@ -320,7 +301,7 @@
                     blended = temp[-1] / 255.0 * temp[b] + (1 - temp[-1] / 255.0) * dstarr[b]
                     np.copyto(dstarr[b], blended, casting='unsafe', where=where)
                 dstarr[-1][where] = 255.0
-                
+
                 # check if dest has any nodata pixels available
                 if np.count_nonzero(dstarr[-1]) == blocksize:
                     break
