--- conflicted
+++ resolved
@@ -98,15 +98,9 @@
     if gtif.RasterCount > 4:
         bandparam = "-b 1 -b 2 -b 3 -a_nodata 0"
 
-<<<<<<< HEAD
-    system.run('gdal_translate -of KMLSUPEROVERLAY -co FORMAT=JPEG "%s" "%s" %s '
+    system.run('gdal_translate -of KMLSUPEROVERLAY -co FORMAT=PNG "%s" "%s" %s '
                '--config GDAL_CACHEMAX %s%% ' % (orthophoto_file, output_file, bandparam, get_max_memory()))
 
-=======
-    system.run('gdal_translate -of KMLSUPEROVERLAY -co FORMAT=PNG "%s" "%s" %s '
-               '--config GDAL_CACHEMAX %s%% ' % (orthophoto_file, output_file, bandparam, get_max_memory()))    
-    
->>>>>>> be5c710c
 def post_orthophoto_steps(args, bounds_file_path, orthophoto_file, orthophoto_tiles_dir):
     if args.crop > 0 or args.boundary:
         Cropper.crop(bounds_file_path, orthophoto_file, get_orthophoto_vars(args), keep_original=not args.optimize_disk_space, warp_options=['-dstalpha'])
