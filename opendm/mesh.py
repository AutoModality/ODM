from __future__ import absolute_import
import os, shutil, sys, struct, random, math, platform
from opendm.dem import commands
from opendm import system
from opendm import log
from opendm import context
from opendm import concurrency
from opendm import point_cloud
from scipy import signal
import numpy as np

<<<<<<< HEAD
def create_25dmesh(inPointCloud, outMesh, radius_steps=["0.05"], dsm_resolution=0.05, depth=8, samples=1, maxVertexCount=100000, 
                   available_cores=None, method='gridded', smooth_dsm=True, use_dtm=False):
=======
def create_25dmesh(inPointCloud, outMesh, radius_steps=["0.05"], dsm_resolution=0.05, depth=8, samples=1, maxVertexCount=100000, available_cores=None, method='gridded', smooth_dsm=True, max_tiles=None):
>>>>>>> 65fad525
    # Create DSM from point cloud

    # Create temporary directory
    mesh_directory = os.path.dirname(outMesh)
    tmp_directory = os.path.join(mesh_directory, 'tmp')
    if os.path.exists(tmp_directory):
        shutil.rmtree(tmp_directory)
    os.mkdir(tmp_directory)
    log.ODM_INFO('Created temporary directory: %s' % tmp_directory)

    log.ODM_INFO('Creating DSM for 2.5D mesh')

    mesh_dem = 'mesh_dtm' if use_dtm else 'mesh_dsm'
    output_type = 'max' if use_dtm else 'idw'

    commands.create_dem(
            inPointCloud,
            mesh_dem,
            output_type=output_type,
            radiuses=radius_steps,
            power=1,
            gapfill=True,
            outdir=tmp_directory,
            resolution=dsm_resolution,
            max_workers=available_cores,
            apply_smoothing=smooth_dsm,
            max_tiles=max_tiles
        )

    if method == 'gridded':
        mesh = dem_to_mesh_gridded(os.path.join(tmp_directory, mesh_dem + '.tif'), outMesh, maxVertexCount, maxConcurrency=max(1, available_cores))
    elif method == 'poisson':
        dsm_points = dem_to_points(os.path.join(tmp_directory, mesh_dem + '.tif'), os.path.join(tmp_directory, 'dsm_points.ply'))
        mesh = screened_poisson_reconstruction(dsm_points, outMesh, depth=depth, 
                                    samples=samples, 
                                    maxVertexCount=maxVertexCount, 
                                    threads=max(1, available_cores - 1)), # poissonrecon can get stuck on some machines if --threads == all cores
    else:
        raise 'Not a valid method: ' + method

    # Cleanup tmp
    if os.path.exists(tmp_directory):
        shutil.rmtree(tmp_directory)

    return mesh


def dem_to_points(inGeotiff, outPointCloud):
    log.ODM_INFO('Sampling points from DSM: %s' % inGeotiff)

    kwargs = {
        'bin': context.dem2points_path,
        'outfile': outPointCloud,
        'infile': inGeotiff
    }

    system.run('"{bin}" -inputFile "{infile}" '
         '-outputFile "{outfile}" '
         '-skirtHeightThreshold 1.5 '
         '-skirtIncrements 0.2 '
         '-skirtHeightCap 100 '
         '-verbose '.format(**kwargs))

    return outPointCloud


def dem_to_mesh_gridded(inGeotiff, outMesh, maxVertexCount, maxConcurrency=1):
    log.ODM_INFO('Creating mesh from DSM: %s' % inGeotiff)

    mesh_path, mesh_filename = os.path.split(outMesh)
    # mesh_path = path/to
    # mesh_filename = odm_mesh.ply

    basename, ext = os.path.splitext(mesh_filename)
    # basename = odm_mesh
    # ext = .ply

    outMeshDirty = os.path.join(mesh_path, "{}.dirty{}".format(basename, ext))

    # This should work without issues most of the times, 
    # but just in case we lower maxConcurrency if it fails.
    while True:
        try:
            kwargs = {
                'bin': context.dem2mesh_path,
                'outfile': outMeshDirty,
                'infile': inGeotiff,
                'maxVertexCount': maxVertexCount,
                'maxConcurrency': maxConcurrency
            }
            system.run('"{bin}" -inputFile "{infile}" '
                '-outputFile "{outfile}" '
                '-maxTileLength 2000 '
                '-maxVertexCount {maxVertexCount} '
                '-maxConcurrency {maxConcurrency} '
                '-edgeSwapThreshold 0.15 '
                '-verbose '.format(**kwargs))
            break
        except Exception as e:
            maxConcurrency = math.floor(maxConcurrency / 2)
            if maxConcurrency >= 1:
                log.ODM_WARNING("dem2mesh failed, retrying with lower concurrency (%s) in case this is a memory issue" % maxConcurrency)
            else:
                raise e


    # Cleanup and reduce vertex count if necessary 
    # (as dem2mesh cannot guarantee that we'll have the target vertex count)
    cleanupArgs = {
        'reconstructmesh': context.omvs_reconstructmesh_path,
        'outfile': outMesh,
        'infile': outMeshDirty,
        'max_faces': maxVertexCount * 2
    }

    system.run('"{reconstructmesh}" -i "{infile}" '
         '-o "{outfile}" '
         '--archive-type 3 '
         '--remove-spikes 0 --remove-spurious 0 --smooth 0 '
         '--target-face-num {max_faces} -v 0'.format(**cleanupArgs))

    # Delete intermediate results
    os.remove(outMeshDirty)

    return outMesh


def screened_poisson_reconstruction(inPointCloud, outMesh, depth = 8, samples = 1, maxVertexCount=100000, pointWeight=4, threads=context.num_cores):

    mesh_path, mesh_filename = os.path.split(outMesh)
    # mesh_path = path/to
    # mesh_filename = odm_mesh.ply

    basename, ext = os.path.splitext(mesh_filename)
    # basename = odm_mesh
    # ext = .ply

    outMeshDirty = os.path.join(mesh_path, "{}.dirty{}".format(basename, ext))
    if os.path.isfile(outMeshDirty):
        os.remove(outMeshDirty)
    
    # Since PoissonRecon has some kind of a race condition on ppc64el, and this helps...
    if platform.machine() == 'ppc64le':
        log.ODM_WARNING("ppc64le platform detected, forcing single-threaded operation for PoissonRecon")
        threads = 1

    while True:
        poissonReconArgs = {
            'bin': context.poisson_recon_path,
            'outfile': outMeshDirty,
            'infile': inPointCloud,
            'depth': depth,
            'samples': samples,
            'pointWeight': pointWeight,
            'threads': int(threads)
        }

        # Run PoissonRecon
        try:
            system.run('"{bin}" --in "{infile}" '
                    '--out "{outfile}" '
                    '--depth {depth} '
                    '--pointWeight {pointWeight} '
                    '--samplesPerNode {samples} '
                    '--threads {threads} '
                    '--bType 2 '
                    '--linearFit '.format(**poissonReconArgs))
        except Exception as e:
            log.ODM_WARNING(str(e))
            
        if os.path.isfile(outMeshDirty):
            break # Done!
        else:

            # PoissonRecon will sometimes fail due to race conditions
            # on certain machines, especially on Windows
            threads //= 2

            if threads < 1:
                break
            else:
                log.ODM_WARNING("PoissonRecon failed with %s threads, let's retry with %s..." % (threads * 2, threads))


    # Cleanup and reduce vertex count if necessary
    cleanupArgs = {
        'reconstructmesh': context.omvs_reconstructmesh_path,
        'outfile': outMesh,
        'infile':outMeshDirty,
        'max_faces': maxVertexCount * 2
    }

    system.run('"{reconstructmesh}" -i "{infile}" '
         '-o "{outfile}" '
         '--archive-type 3 '
         '--remove-spikes 0 --remove-spurious 20 --smooth 0 '
         '--target-face-num {max_faces} -v 0'.format(**cleanupArgs))

    # Delete intermediate results
    os.remove(outMeshDirty)

    return outMesh<|MERGE_RESOLUTION|>--- conflicted
+++ resolved
@@ -9,12 +9,8 @@
 from scipy import signal
 import numpy as np
 
-<<<<<<< HEAD
-def create_25dmesh(inPointCloud, outMesh, radius_steps=["0.05"], dsm_resolution=0.05, depth=8, samples=1, maxVertexCount=100000, 
-                   available_cores=None, method='gridded', smooth_dsm=True, use_dtm=False):
-=======
-def create_25dmesh(inPointCloud, outMesh, radius_steps=["0.05"], dsm_resolution=0.05, depth=8, samples=1, maxVertexCount=100000, available_cores=None, method='gridded', smooth_dsm=True, max_tiles=None):
->>>>>>> 65fad525
+def create_25dmesh(inPointCloud, outMesh, radius_steps=["0.05"], dsm_resolution=0.05, depth=8, samples=1, maxVertexCount=100000,
+                   available_cores=None, method='gridded', smooth_dsm=True, use_dtm=False, max_tiles=None):
     # Create DSM from point cloud
 
     # Create temporary directory
@@ -48,9 +44,9 @@
         mesh = dem_to_mesh_gridded(os.path.join(tmp_directory, mesh_dem + '.tif'), outMesh, maxVertexCount, maxConcurrency=max(1, available_cores))
     elif method == 'poisson':
         dsm_points = dem_to_points(os.path.join(tmp_directory, mesh_dem + '.tif'), os.path.join(tmp_directory, 'dsm_points.ply'))
-        mesh = screened_poisson_reconstruction(dsm_points, outMesh, depth=depth, 
-                                    samples=samples, 
-                                    maxVertexCount=maxVertexCount, 
+        mesh = screened_poisson_reconstruction(dsm_points, outMesh, depth=depth,
+                                    samples=samples,
+                                    maxVertexCount=maxVertexCount,
                                     threads=max(1, available_cores - 1)), # poissonrecon can get stuck on some machines if --threads == all cores
     else:
         raise 'Not a valid method: ' + method
@@ -94,7 +90,7 @@
 
     outMeshDirty = os.path.join(mesh_path, "{}.dirty{}".format(basename, ext))
 
-    # This should work without issues most of the times, 
+    # This should work without issues most of the times,
     # but just in case we lower maxConcurrency if it fails.
     while True:
         try:
@@ -121,7 +117,7 @@
                 raise e
 
 
-    # Cleanup and reduce vertex count if necessary 
+    # Cleanup and reduce vertex count if necessary
     # (as dem2mesh cannot guarantee that we'll have the target vertex count)
     cleanupArgs = {
         'reconstructmesh': context.omvs_reconstructmesh_path,
@@ -155,7 +151,7 @@
     outMeshDirty = os.path.join(mesh_path, "{}.dirty{}".format(basename, ext))
     if os.path.isfile(outMeshDirty):
         os.remove(outMeshDirty)
-    
+
     # Since PoissonRecon has some kind of a race condition on ppc64el, and this helps...
     if platform.machine() == 'ppc64le':
         log.ODM_WARNING("ppc64le platform detected, forcing single-threaded operation for PoissonRecon")
@@ -184,7 +180,7 @@
                     '--linearFit '.format(**poissonReconArgs))
         except Exception as e:
             log.ODM_WARNING(str(e))
-            
+
         if os.path.isfile(outMeshDirty):
             break # Done!
         else:
