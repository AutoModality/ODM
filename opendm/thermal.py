--- conflicted
+++ resolved
@@ -15,39 +15,27 @@
     if match_photo is not None:
         h, w, _ = image.shape
         if w != match_photo.width or h != match_photo.height:
-            image = cv2.resize(image, None, 
-                    fx=match_photo.width/w, 
+            image = cv2.resize(image, None,
+                    fx=match_photo.width/w,
                     fy=match_photo.height/h,
                     interpolation=cv2.INTER_LANCZOS4)
     return image
 
-<<<<<<< HEAD
-def dn_to_temperature(photo, image, dataset_tree=None):
-=======
 def dn_to_temperature(photo, image, images_path):
->>>>>>> 65fad525
     """
     Convert Digital Number values to temperature (C) values
     :param photo ODM_Photo
     :param image numpy array containing image data
     :param images_path path to original source image to read data using PIL for DJI thermal photos
     :return numpy array with temperature (C) image values
-<<<<<<< HEAD
-    """   
-=======
     """
->>>>>>> 65fad525
 
     # Handle thermal bands
     if photo.is_thermal():
         # Every camera stores thermal information differently
-<<<<<<< HEAD
-        if photo.camera_make == "MicaSense": # Assume MicaSense cameras (RedEdge-MX, Altum, Altum-PT, and others) are using the same thermal calibration
-=======
         # The following will work for MicaSense Altum cameras
         # but not necessarily for others
         if photo.camera_make == "MicaSense" and photo.camera_model[:5] == "Altum":
->>>>>>> 65fad525
             image = image.astype("float32")
             image -= (273.15 * 100.0) # Convert Kelvin to Celsius
             image *= 0.01
@@ -63,16 +51,6 @@
             else:
                 return image
         elif photo.camera_make == "DJI" and photo.camera_model == "MAVIC2-ENTERPRISE-ADVANCED":
-<<<<<<< HEAD
-            try:
-                image = dji_unpack.extract_temperatures_dji(photo, image, dataset_tree)
-                image = image.astype("float32")
-            except Exception as e:
-                pass
-            return image
-        else:
-            log.ODM_WARNING("Unsupported camera [%s %s], thermal band will have digital numbers." % (photo.camera_make, photo.camera_model))
-=======
             image = dji_unpack.extract_temperatures_dji(photo, image, images_path)
             image = image.astype("float32")
             return image
@@ -84,9 +62,8 @@
                 log.ODM_WARNING("Cannot radiometrically calibrate %s: %s" % (photo.filename, str(e)))
 
             image = image.astype("float32")
->>>>>>> 65fad525
             return image
     else:
         # image = image.astype("float32")
         log.ODM_WARNING("Tried to radiometrically calibrate a non-thermal image with temperature values (%s)" % photo.filename)
-        return image
+        return image