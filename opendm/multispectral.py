import math
import re
import cv2
import os
from opendm import dls
import numpy as np
from opendm import log
from opendm.concurrency import parallel_map
from opensfm.io import imread

from skimage import exposure
from skimage.morphology import disk
from skimage.filters import rank, gaussian

# Loosely based on https://github.com/micasense/imageprocessing/blob/master/micasense/utils.py

def dn_to_radiance(photo, image):
    """
    Convert Digital Number values to Radiance values
    :param photo ODM_Photo
    :param image numpy array containing image data
    :return numpy array with radiance image values
    """

    image = image.astype("float32")
    if len(image.shape) != 3:
        raise ValueError("Image should have shape length of 3 (got: %s)" % len(image.shape))
    
    # Thermal (this should never happen, but just in case..)
    if photo.is_thermal():
        return image

    # All others
    a1, a2, a3 = photo.get_radiometric_calibration()
    dark_level = photo.get_dark_level()

    exposure_time = photo.exposure_time
    gain = photo.get_gain()
    photometric_exp = photo.get_photometric_exposure()

    if a1 is None and photometric_exp is None:
        log.ODM_WARNING("Cannot perform radiometric calibration, no FNumber/Exposure Time or Radiometric Calibration EXIF tags found in %s. Using Digital Number." % photo.filename)
        return image
    
    if a1 is None and photometric_exp is not None:
        a1 = photometric_exp

    V, x, y = vignette_map(photo)
    if x is None:
        x, y = np.meshgrid(np.arange(photo.width), np.arange(photo.height))

    if dark_level is not None:
        image -= dark_level

    # Normalize DN to 0 - 1.0
    bit_depth_max = photo.get_bit_depth_max()
    if bit_depth_max:
        image /= bit_depth_max

    if V is not None:
        # vignette correction
        V = np.repeat(V[:, :, np.newaxis], image.shape[2], axis=2)
        image *= V

    if exposure_time and a2 is not None and a3 is not None:
        # row gradient correction
        R = 1.0 / (1.0 + a2 * y / exposure_time - a3 * y)
        R = np.repeat(R[:, :, np.newaxis], image.shape[2], axis=2)
        image *= R
    
    # Floor any negative radiances to zero (can happen due to noise around blackLevel)
    if dark_level is not None:
        image[image < 0] = 0
    
    # apply the radiometric calibration - i.e. scale by the gain-exposure product and
    # multiply with the radiometric calibration coefficient

    if gain is not None and exposure_time is not None:
        image /= (gain * exposure_time)
    
    image *= a1

    return image

def vignette_map(photo):
    x_vc, y_vc = photo.get_vignetting_center()
    polynomial = photo.get_vignetting_polynomial()

    if x_vc and polynomial:
        # append 1., so that we can call with numpy polyval
        polynomial.append(1.0)
        vignette_poly = np.array(polynomial)

        # perform vignette correction
        # get coordinate grid across image
        x, y = np.meshgrid(np.arange(photo.width), np.arange(photo.height))

        # meshgrid returns transposed arrays
        # x = x.T
        # y = y.T

        # compute matrix of distances from image center
        r = np.hypot((x - x_vc), (y - y_vc))

        # compute the vignette polynomial for each distance - we divide by the polynomial so that the
        # corrected image is image_corrected = image_original * vignetteCorrection

        vignette = 1.0 / np.polyval(vignette_poly, r)
        return vignette, x, y
    
    return None, None, None

def dn_to_reflectance(photo, image, use_sun_sensor=True):
    radiance = dn_to_radiance(photo, image)
    irradiance = compute_irradiance(photo, use_sun_sensor=use_sun_sensor)
    return radiance * math.pi / irradiance

def compute_irradiance(photo, use_sun_sensor=True):
    # Thermal (this should never happen, but just in case..)
    if photo.is_thermal():
        return 1.0

    # Some cameras (Micasense) store the value (nice! just return)
    hirradiance = photo.get_horizontal_irradiance()
    if hirradiance is not None:
        return hirradiance

    # TODO: support for calibration panels

    if use_sun_sensor and photo.get_sun_sensor():
        # Estimate it
        dls_orientation_vector = np.array([0,0,-1])
        sun_vector_ned, sensor_vector_ned, sun_sensor_angle, \
        solar_elevation, solar_azimuth = dls.compute_sun_angle([photo.latitude, photo.longitude],
                                        photo.get_dls_pose(),
                                        photo.get_utc_time(),
                                        dls_orientation_vector)

        angular_correction = dls.fresnel(sun_sensor_angle)

        # TODO: support for direct and scattered irradiance

        direct_to_diffuse_ratio = 6.0 # Assumption, clear skies
        spectral_irradiance = photo.get_sun_sensor()

        percent_diffuse = 1.0 / direct_to_diffuse_ratio
        sensor_irradiance = spectral_irradiance / angular_correction

        # Find direct irradiance in the plane normal to the sun
        untilted_direct_irr = sensor_irradiance / (percent_diffuse + np.cos(sun_sensor_angle))
        direct_irradiance = untilted_direct_irr
        scattered_irradiance = untilted_direct_irr * percent_diffuse

        # compute irradiance on the ground using the solar altitude angle
        horizontal_irradiance = direct_irradiance * np.sin(solar_elevation) + scattered_irradiance
        return horizontal_irradiance
    elif use_sun_sensor:
        log.ODM_WARNING("No sun sensor values found for %s" % photo.filename)
    
    return 1.0

def get_photos_by_band(multi_camera, user_band_name):
    band_name = get_primary_band_name(multi_camera, user_band_name)

    for band in multi_camera:
        if band['name'] == band_name:
            return band['photos']


def get_primary_band_name(multi_camera, user_band_name):
    if len(multi_camera) < 1:
        raise Exception("Invalid multi_camera list")
    
    # multi_camera is already sorted by band_index
    if user_band_name == "auto":
        return multi_camera[0]['name']

    for band in multi_camera:
        if band['name'].lower() == user_band_name.lower():
            return band['name']
    
    band_name_fallback = multi_camera[0]['name']

    log.ODM_WARNING("Cannot find band name \"%s\", will use \"%s\" instead" % (user_band_name, band_name_fallback))
    return band_name_fallback


def compute_band_maps(multi_camera, primary_band):
    """
    Computes maps of: 
     - { photo filename --> associated primary band photo } (s2p)
     - { primary band filename --> list of associated secondary band photos } (p2s)
    by looking at capture UUID, capture time or filenames as a fallback
    """
    band_name = get_primary_band_name(multi_camera, primary_band)
    primary_band_photos = None
    for band in multi_camera:
        if band['name'] == band_name:
            primary_band_photos = band['photos']
            break
    
    # Try using capture time as the grouping factor
    try:
        unique_id_map = {}
        s2p = {}
        p2s = {}

        for p in primary_band_photos:
            uuid = p.get_capture_id()
            if uuid is None:
                raise Exception("Cannot use capture time (no information in %s)" % p.filename)
            
            # Should be unique across primary band
            if unique_id_map.get(uuid) is not None:
                raise Exception("Unreliable UUID/capture time detected (duplicate)")

            unique_id_map[uuid] = p
        
        for band in multi_camera:
            photos = band['photos']

            for p in photos:
                uuid = p.get_capture_id()
                if uuid is None:
                    raise Exception("Cannot use UUID/capture time (no information in %s)" % p.filename)
                
                # Should match the primary band
                if unique_id_map.get(uuid) is None:
                    raise Exception("Unreliable UUID/capture time detected (no primary band match)")

                s2p[p.filename] = unique_id_map[uuid]

                if band['name'] != band_name:
                    p2s.setdefault(unique_id_map[uuid].filename, []).append(p)
                    
                # log.ODM_INFO("File %s <-- Capture %s" % (p.filename, uuid))    

        return s2p, p2s
    except Exception as e:
        # Fallback on filename conventions
        log.ODM_WARNING("%s, will use filenames instead" % str(e))

        filename_map = {}
        s2p = {}
        p2s = {}
        file_regex = re.compile(r"^(.+)[-_]\w+(\.[A-Za-z]{3,4})$")

        for p in primary_band_photos:
            filename_without_band = re.sub(file_regex, "\\1\\2", p.filename)

            # Quick check
            if filename_without_band == p.filename:
                raise Exception("Cannot match bands by filename on %s, make sure to name your files [filename]_band[.ext] uniformly." % p.filename)

            filename_map[filename_without_band] = p

        for band in multi_camera:
            photos = band['photos']

            for p in photos:
                filename_without_band = re.sub(file_regex, "\\1\\2", p.filename)

                # Quick check
                if filename_without_band == p.filename:
                    raise Exception("Cannot match bands by filename on %s, make sure to name your files [filename]_band[.ext] uniformly." % p.filename)

                s2p[p.filename] = filename_map[filename_without_band]

                if band['name'] != band_name:
                    p2s.setdefault(filename_map[filename_without_band].filename, []).append(p)

        return s2p, p2s

def compute_alignment_matrices(multi_camera, primary_band_name, images_path, s2p, p2s, max_concurrency=1, max_samples=30):
    log.ODM_INFO("Computing band alignment")

    use_local_warp_matrix = False

    alignment_info = {}

    # For each secondary band
    for band in multi_camera:
        if band['name'] != primary_band_name:
            matrices_samples = []

            def parallel_compute_homography(p):
                try:
                    # Caculate the best warp matrix using a few samples in favor of performance
                    if use_local_warp_matrix is not True and len(matrices_samples) >= max_samples:
                        # log.ODM_INFO("Got enough samples for %s (%s)" % (band['name'], max_samples))
                        return

                    # Find good matrix candidates for alignment                
                    primary_band_photo = s2p.get(p['filename'])
                    if primary_band_photo is None:
                        log.ODM_WARNING("Cannot find primary band photo for %s" % p['filename'])
                        return

                    warp_matrix, dimension, algo = compute_homography(os.path.join(images_path, p['filename']),
                                                                os.path.join(images_path, primary_band_photo.filename))
                    
                    if warp_matrix is not None:
                        log.ODM_INFO("%s --> %s good match" % (p['filename'], primary_band_photo.filename))

                        matrices_samples.append({
                            'filename': p['filename'], # assume file name is unique
                            'warp_matrix': warp_matrix,
                            'eigvals': np.linalg.eigvals(warp_matrix),
                            'dimension': dimension,
                            'algo': algo
                        })
                    else:
                        log.ODM_INFO("%s --> %s cannot be matched" % (p['filename'], primary_band_photo.filename))
                except Exception as e:
                    log.ODM_WARNING("Failed to compute homography for %s: %s" % (p['filename'], str(e)))

            parallel_map(parallel_compute_homography, [{'filename': p.filename} for p in band['photos']], max_concurrency, single_thread_fallback=False)

            # Find the matrix that has the most common eigvals
            # among all matrices. That should be the "best" alignment.
            for m1 in matrices_samples:
                acc = np.array([0.0,0.0,0.0])
                e = m1['eigvals']

                for m2 in matrices_samples:
                    acc += abs(e - m2['eigvals'])

                m1['score'] = acc.sum()
            
            # Sort
            matrices_samples.sort(key=lambda x: x['score'], reverse=False)                        
            
            if len(matrices_samples) > 0:
                best_candidate = matrices_samples[0]

                # Alignment matrices for all shots
                matrices_all = []
                
                for photo in [{'filename': p.filename} for p in band['photos']]:
                    local_warp_matrix = next((item for item in matrices_samples if item['filename'] == photo['filename']), None) # matrices_samples is a list

                    if use_local_warp_matrix and local_warp_matrix is not None:
                        matrices_all.append(local_warp_matrix)
                    else:
                        matrices_all.append({
                            'filename': photo['filename'],
                            'warp_matrix': best_candidate['warp_matrix'],
                            'eigvals': best_candidate['eigvals'],
                            'dimension': best_candidate['dimension'],
                            'algo': best_candidate['algo']
                        })

                alignment_info[band['name']] = matrices_all                

                if use_local_warp_matrix:
                    log.ODM_INFO("%s band will be aligned using local warp matrices %s" % (band['name'], matrices_all))
                else:
                    log.ODM_INFO("%s band will be aligned using global warp matrix %s (score: %s)" % (band['name'], best_candidate['warp_matrix'], best_candidate['score']))
            else:
                log.ODM_WARNING("Cannot find alignment matrix for band %s, The band might end up misaligned!" % band['name'])

    return alignment_info

def compute_homography(image_filename, align_image_filename):
    try:
        # Convert images to grayscale if needed
        image = imread(image_filename, unchanged=True, anydepth=True)
        if image.shape[2] == 3:
            image_gray = to_8bit(cv2.cvtColor(image, cv2.COLOR_BGR2GRAY))
        else:
            image_gray = to_8bit(image[:,:,0])

        max_dim = max(image_gray.shape)
        if max_dim <= 320:
            log.ODM_WARNING("Small image for band alignment (%sx%s), this might be tough to compute." % (image_gray.shape[1], image_gray.shape[0]))

        align_image = imread(align_image_filename, unchanged=True, anydepth=True)
        if align_image.shape[2] == 3:
            align_image_gray = to_8bit(cv2.cvtColor(align_image, cv2.COLOR_BGR2GRAY))
        else:
            align_image_gray = to_8bit(align_image[:,:,0])

        def compute_using(algorithm):
            try:
                h = algorithm(image_gray, align_image_gray)
            except Exception as e:
                log.ODM_WARNING("Cannot compute homography: %s" % str(e))
                return None, (None, None)

            if h is None:
                return None, (None, None)

            det = np.linalg.det(h)
            
            # Check #1 homography's determinant will not be close to zero
            if abs(det) < 0.25:
                return None, (None, None)

            # Check #2 the ratio of the first-to-last singular value is sane (not too high)
            svd = np.linalg.svd(h, compute_uv=False)
            if svd[-1] == 0:
                return None, (None, None)
            
            ratio = svd[0] / svd[-1]
            if ratio > 100000:
                return None, (None, None)

            return h, (align_image_gray.shape[1], align_image_gray.shape[0])
        
        warp_matrix = None
        dimension = None
        algo = None

<<<<<<< HEAD
        if max_dim > 320: # Try feature based approach first
=======
        if max_dim > 320:
>>>>>>> cc7fb2ef
            algo = 'feat'
            result = compute_using(find_features_homography)
            
            if result[0] is None:
                algo = 'ecc'
                log.ODM_INFO("Can't use features matching, will use ECC (this might take a bit)")
                result = compute_using(find_ecc_homography)
                if result[0] is None:
                    algo = None

        else: # ECC only for low resolution images
            algo = 'ecc'
<<<<<<< HEAD
            log.ODM_INFO("Skip features matching due to low resolution, will use ECC (this might take a bit)")
=======
            log.ODM_INFO("Using ECC (this might take a bit)")
>>>>>>> cc7fb2ef
            result = compute_using(find_ecc_homography)
            if result[0] is None:
                algo = None
        
        warp_matrix, dimension = result
        return warp_matrix, dimension, algo

    except Exception as e:
        log.ODM_WARNING("Compute homography: %s" % str(e))
        return None, (None, None), None
<<<<<<< HEAD

def find_ecc_homography(image_gray, align_image_gray, number_of_iterations=1000, termination_eps=1e-6, start_eps=1e-4):
    # Resize images to same size
    if image_gray.shape[0] != align_image_gray.shape[0]:
        interpolation_mode = cv2.INTER_CUBIC if (image_gray.shape[0] < align_image_gray.shape[0] and 
                        image_gray.shape[1] < align_image_gray.shape[1]) else cv2.INTER_AREA
        image_gray = cv2.resize(image_gray, None, 
                        fx=align_image_gray.shape[1]/image_gray.shape[1], 
                        fy=align_image_gray.shape[0]/image_gray.shape[0],
                        interpolation=interpolation_mode)
=======
>>>>>>> cc7fb2ef

    # Major props to Alexander Reynolds for his insight into the pyramided matching process found at
    # https://stackoverflow.com/questions/45997891/cv2-motion-euclidean-for-the-warp-mode-in-ecc-image-alignment-method
    pyramid_levels = 0
    h,w = align_image_gray.shape
    min_dim = min(h, w)

    while min_dim > 300:
        min_dim /= 2.0
        pyramid_levels += 1
    
    log.ODM_INFO("Pyramid levels: %s" % pyramid_levels)   
    
<<<<<<< HEAD
=======
    # Quick check on size
    if align_image_gray.shape[0] != image_gray.shape[0]:
        align_image_gray = to_8bit(align_image_gray)
        image_gray = to_8bit(image_gray)

        fx = align_image_gray.shape[1]/image_gray.shape[1]
        fy = align_image_gray.shape[0]/image_gray.shape[0]

        image_gray = cv2.resize(image_gray, None, 
                        fx=fx, 
                        fy=fy,
                        interpolation=(cv2.INTER_AREA if (fx < 1.0 and fy < 1.0) else cv2.INTER_LANCZOS4))
>>>>>>> cc7fb2ef

    # Build pyramids
    image_gray_pyr = [image_gray]
    align_image_pyr = [align_image_gray]

    for level in range(pyramid_levels):
        image_gray_pyr[0] = to_8bit(image_gray_pyr[0], force_normalize=True)
        image_gray_pyr.insert(0, cv2.resize(image_gray_pyr[0], None, fx=1/2, fy=1/2,
                                interpolation=cv2.INTER_AREA))
        align_image_pyr[0] = to_8bit(align_image_pyr[0], force_normalize=True)
        align_image_pyr.insert(0, cv2.resize(align_image_pyr[0], None, fx=1/2, fy=1/2,
                                interpolation=cv2.INTER_AREA))

    # Define the motion model, scale the initial warp matrix to smallest level
    warp_matrix = np.eye(3, 3, dtype=np.float32)
    warp_matrix = warp_matrix * np.array([[1,1,2],[1,1,2],[0.5,0.5,1]], dtype=np.float32)**(1-(pyramid_levels+1))

    for level in range(pyramid_levels+1):
        ig = gradient(gaussian(image_gray_pyr[level]))
        aig = gradient(gaussian(align_image_pyr[level]))

        if level == pyramid_levels and pyramid_levels == 0:
            eps = termination_eps
        else:
            eps = start_eps - ((start_eps - termination_eps) / (pyramid_levels)) * level
    
        # Define termination criteria
        criteria = (cv2.TERM_CRITERIA_EPS | cv2.TERM_CRITERIA_COUNT,
                number_of_iterations, eps)

        try:
            gaussian_filter_size = 5
            log.ODM_INFO("Computing ECC pyramid level %s using Gaussian filter size %s" % (level, gaussian_filter_size))            
            _, warp_matrix = cv2.findTransformECC(ig, aig, warp_matrix, cv2.MOTION_HOMOGRAPHY, criteria, inputMask=None, gaussFiltSize=gaussian_filter_size)
        except Exception as e:
            if level != pyramid_levels:
                log.ODM_INFO("Could not compute ECC warp_matrix at pyramid level %s, resetting matrix" % level)
                warp_matrix = np.eye(3, 3, dtype=np.float32)
                warp_matrix = warp_matrix * np.array([[1,1,2],[1,1,2],[0.5,0.5,1]], dtype=np.float32)**(1-(pyramid_levels+1))
            else:
                raise e
            

        if level != pyramid_levels: 
            warp_matrix = warp_matrix * np.array([[1,1,2],[1,1,2],[0.5,0.5,1]], dtype=np.float32)

    return warp_matrix


def find_features_homography(image_gray, align_image_gray, feature_retention=0.7, min_match_count=10):
<<<<<<< HEAD
    # Quick check on size
    if align_image_gray.shape[0] != image_gray.shape[0]:
        interpolation_mode = cv2.INTER_CUBIC if (image_gray.shape[0] < align_image_gray.shape[0] and 
                        image_gray.shape[1] < align_image_gray.shape[1]) else cv2.INTER_AREA
        align_image_gray = to_8bit(align_image_gray, force_normalize=True)
        image_gray = to_8bit(image_gray, force_normalize=True)
        image_gray = cv2.resize(image_gray, None, 
                        fx=align_image_gray.shape[1]/image_gray.shape[1], 
                        fy=align_image_gray.shape[0]/image_gray.shape[0],
                        interpolation=interpolation_mode)
=======
>>>>>>> cc7fb2ef

    # Detect SIFT features and compute descriptors.
    detector = cv2.SIFT_create() # edgeThreshold=10, contrastThreshold=0.1 (default 0.04)
    kp_image, desc_image = detector.detectAndCompute(image_gray, None)
    kp_align_image, desc_align_image = detector.detectAndCompute(align_image_gray, None)

    # Match
<<<<<<< HEAD
    # bf = cv2.BFMatcher(cv2.NORM_L1,crossCheck=True)
    # try:
    #    matches = bf.match(desc_image, desc_align_image)
    # except Exception as e:
    #    log.ODM_INFO("Cannot match features")
    #    return None

    # Sort by score
    # matches.sort(key=lambda x: x.distance, reverse=False)

    # Remove bad matches
    # num_good_matches = int(len(matches) * feature_retention)
    # matches = matches[:num_good_matches]

    # Use FLANN based method to match keypoints
=======
>>>>>>> cc7fb2ef
    FLANN_INDEX_KDTREE = 1
    index_params = dict(algorithm=FLANN_INDEX_KDTREE, trees=5)
    search_params = dict(checks=50)

    flann = cv2.FlannBasedMatcher(index_params, search_params)
    try:
        matches = flann.knnMatch(desc_image, desc_align_image, k=2)
    except Exception as e:
<<<<<<< HEAD
        log.ODM_INFO("Cannot match features")
        return None    
=======
        return None
>>>>>>> cc7fb2ef

    # Filter good matches following Lowe's ratio test
    good_matches = []
    for m, n in matches:
        if m.distance < feature_retention * n.distance:
            good_matches.append(m)

    matches = good_matches

    if len(matches) < min_match_count:
<<<<<<< HEAD
        log.ODM_INFO("Insufficient features: %s" % len(matches))
=======
>>>>>>> cc7fb2ef
        return None

    # Debug
    # imMatches = cv2.drawMatches(im1, kp_image, im2, kp_align_image, matches, None)
    # cv2.imwrite("matches.jpg", imMatches)
    log.ODM_INFO("Good feature matches: %s" % len(matches))

    # Extract location of good matches
    points_image = np.zeros((len(matches), 2), dtype=np.float32)
    points_align_image = np.zeros((len(matches), 2), dtype=np.float32)

    for i, match in enumerate(matches):
        points_image[i, :] = kp_image[match.queryIdx].pt
        points_align_image[i, :] = kp_align_image[match.trainIdx].pt

    # Find homography
    h, _ = cv2.findHomography(points_image, points_align_image, cv2.RANSAC)
    return h

def gradient(im, ksize=5):
    im = local_normalize(im)
    grad_x = cv2.Sobel(im,cv2.CV_32F,1,0,ksize=ksize)
    grad_y = cv2.Sobel(im,cv2.CV_32F,0,1,ksize=ksize)
    grad = cv2.addWeighted(np.absolute(grad_x), 0.5, np.absolute(grad_y), 0.5, 0)
    return grad

def local_normalize(im):
    width, _ = im.shape
    disksize = int(width/5)
    if disksize % 2 == 0:
        disksize = disksize + 1
    selem = disk(disksize)
    im = rank.equalize(im, selem=selem)
    return im


def align_image(image, warp_matrix, dimension):
    if warp_matrix.shape == (3, 3):
        return cv2.warpPerspective(image, warp_matrix, dimension)
    else:
        return cv2.warpAffine(image, warp_matrix, dimension)


def to_8bit(image, force_normalize=False):
    if not force_normalize and image.dtype == np.uint8:
        return image

    # Convert to 8bit
    try:
        data_range = np.iinfo(image.dtype)
        min_value = 0
        value_range = float(data_range.max) - float(data_range.min)
    except ValueError:
        # For floats use the actual range of the image values
        min_value = float(image.min())
        value_range = float(image.max()) - min_value

    image = image.astype(np.float32)
    image -= min_value
    image *= 255.0 / value_range
    np.around(image, out=image)
    image[image > 255] = 255
    image[image < 0] = 0
    image = image.astype(np.uint8)

    return image

<|MERGE_RESOLUTION|>--- conflicted
+++ resolved
@@ -25,7 +25,7 @@
     image = image.astype("float32")
     if len(image.shape) != 3:
         raise ValueError("Image should have shape length of 3 (got: %s)" % len(image.shape))
-    
+
     # Thermal (this should never happen, but just in case..)
     if photo.is_thermal():
         return image
@@ -41,7 +41,7 @@
     if a1 is None and photometric_exp is None:
         log.ODM_WARNING("Cannot perform radiometric calibration, no FNumber/Exposure Time or Radiometric Calibration EXIF tags found in %s. Using Digital Number." % photo.filename)
         return image
-    
+
     if a1 is None and photometric_exp is not None:
         a1 = photometric_exp
 
@@ -67,17 +67,17 @@
         R = 1.0 / (1.0 + a2 * y / exposure_time - a3 * y)
         R = np.repeat(R[:, :, np.newaxis], image.shape[2], axis=2)
         image *= R
-    
+
     # Floor any negative radiances to zero (can happen due to noise around blackLevel)
     if dark_level is not None:
         image[image < 0] = 0
-    
+
     # apply the radiometric calibration - i.e. scale by the gain-exposure product and
     # multiply with the radiometric calibration coefficient
 
     if gain is not None and exposure_time is not None:
         image /= (gain * exposure_time)
-    
+
     image *= a1
 
     return image
@@ -107,7 +107,7 @@
 
         vignette = 1.0 / np.polyval(vignette_poly, r)
         return vignette, x, y
-    
+
     return None, None, None
 
 def dn_to_reflectance(photo, image, use_sun_sensor=True):
@@ -156,7 +156,7 @@
         return horizontal_irradiance
     elif use_sun_sensor:
         log.ODM_WARNING("No sun sensor values found for %s" % photo.filename)
-    
+
     return 1.0
 
 def get_photos_by_band(multi_camera, user_band_name):
@@ -170,7 +170,7 @@
 def get_primary_band_name(multi_camera, user_band_name):
     if len(multi_camera) < 1:
         raise Exception("Invalid multi_camera list")
-    
+
     # multi_camera is already sorted by band_index
     if user_band_name == "auto":
         return multi_camera[0]['name']
@@ -178,7 +178,7 @@
     for band in multi_camera:
         if band['name'].lower() == user_band_name.lower():
             return band['name']
-    
+
     band_name_fallback = multi_camera[0]['name']
 
     log.ODM_WARNING("Cannot find band name \"%s\", will use \"%s\" instead" % (user_band_name, band_name_fallback))
@@ -187,7 +187,7 @@
 
 def compute_band_maps(multi_camera, primary_band):
     """
-    Computes maps of: 
+    Computes maps of:
      - { photo filename --> associated primary band photo } (s2p)
      - { primary band filename --> list of associated secondary band photos } (p2s)
     by looking at capture UUID, capture time or filenames as a fallback
@@ -198,7 +198,7 @@
         if band['name'] == band_name:
             primary_band_photos = band['photos']
             break
-    
+
     # Try using capture time as the grouping factor
     try:
         unique_id_map = {}
@@ -209,13 +209,13 @@
             uuid = p.get_capture_id()
             if uuid is None:
                 raise Exception("Cannot use capture time (no information in %s)" % p.filename)
-            
+
             # Should be unique across primary band
             if unique_id_map.get(uuid) is not None:
                 raise Exception("Unreliable UUID/capture time detected (duplicate)")
 
             unique_id_map[uuid] = p
-        
+
         for band in multi_camera:
             photos = band['photos']
 
@@ -223,7 +223,7 @@
                 uuid = p.get_capture_id()
                 if uuid is None:
                     raise Exception("Cannot use UUID/capture time (no information in %s)" % p.filename)
-                
+
                 # Should match the primary band
                 if unique_id_map.get(uuid) is None:
                     raise Exception("Unreliable UUID/capture time detected (no primary band match)")
@@ -232,8 +232,8 @@
 
                 if band['name'] != band_name:
                     p2s.setdefault(unique_id_map[uuid].filename, []).append(p)
-                    
-                # log.ODM_INFO("File %s <-- Capture %s" % (p.filename, uuid))    
+
+                # log.ODM_INFO("File %s <-- Capture %s" % (p.filename, uuid))
 
         return s2p, p2s
     except Exception as e:
@@ -290,7 +290,7 @@
                         # log.ODM_INFO("Got enough samples for %s (%s)" % (band['name'], max_samples))
                         return
 
-                    # Find good matrix candidates for alignment                
+                    # Find good matrix candidates for alignment
                     primary_band_photo = s2p.get(p['filename'])
                     if primary_band_photo is None:
                         log.ODM_WARNING("Cannot find primary band photo for %s" % p['filename'])
@@ -298,7 +298,7 @@
 
                     warp_matrix, dimension, algo = compute_homography(os.path.join(images_path, p['filename']),
                                                                 os.path.join(images_path, primary_band_photo.filename))
-                    
+
                     if warp_matrix is not None:
                         log.ODM_INFO("%s --> %s good match" % (p['filename'], primary_band_photo.filename))
 
@@ -326,16 +326,16 @@
                     acc += abs(e - m2['eigvals'])
 
                 m1['score'] = acc.sum()
-            
+
             # Sort
-            matrices_samples.sort(key=lambda x: x['score'], reverse=False)                        
-            
+            matrices_samples.sort(key=lambda x: x['score'], reverse=False)
+
             if len(matrices_samples) > 0:
                 best_candidate = matrices_samples[0]
 
                 # Alignment matrices for all shots
                 matrices_all = []
-                
+
                 for photo in [{'filename': p.filename} for p in band['photos']]:
                     local_warp_matrix = next((item for item in matrices_samples if item['filename'] == photo['filename']), None) # matrices_samples is a list
 
@@ -350,7 +350,7 @@
                             'algo': best_candidate['algo']
                         })
 
-                alignment_info[band['name']] = matrices_all                
+                alignment_info[band['name']] = matrices_all
 
                 if use_local_warp_matrix:
                     log.ODM_INFO("%s band will be aligned using local warp matrices %s" % (band['name'], matrices_all))
@@ -391,7 +391,7 @@
                 return None, (None, None)
 
             det = np.linalg.det(h)
-            
+
             # Check #1 homography's determinant will not be close to zero
             if abs(det) < 0.25:
                 return None, (None, None)
@@ -400,25 +400,21 @@
             svd = np.linalg.svd(h, compute_uv=False)
             if svd[-1] == 0:
                 return None, (None, None)
-            
+
             ratio = svd[0] / svd[-1]
             if ratio > 100000:
                 return None, (None, None)
 
             return h, (align_image_gray.shape[1], align_image_gray.shape[0])
-        
+
         warp_matrix = None
         dimension = None
         algo = None
 
-<<<<<<< HEAD
-        if max_dim > 320: # Try feature based approach first
-=======
         if max_dim > 320:
->>>>>>> cc7fb2ef
             algo = 'feat'
             result = compute_using(find_features_homography)
-            
+
             if result[0] is None:
                 algo = 'ecc'
                 log.ODM_INFO("Can't use features matching, will use ECC (this might take a bit)")
@@ -428,34 +424,17 @@
 
         else: # ECC only for low resolution images
             algo = 'ecc'
-<<<<<<< HEAD
-            log.ODM_INFO("Skip features matching due to low resolution, will use ECC (this might take a bit)")
-=======
             log.ODM_INFO("Using ECC (this might take a bit)")
->>>>>>> cc7fb2ef
             result = compute_using(find_ecc_homography)
             if result[0] is None:
                 algo = None
-        
+
         warp_matrix, dimension = result
         return warp_matrix, dimension, algo
 
     except Exception as e:
         log.ODM_WARNING("Compute homography: %s" % str(e))
         return None, (None, None), None
-<<<<<<< HEAD
-
-def find_ecc_homography(image_gray, align_image_gray, number_of_iterations=1000, termination_eps=1e-6, start_eps=1e-4):
-    # Resize images to same size
-    if image_gray.shape[0] != align_image_gray.shape[0]:
-        interpolation_mode = cv2.INTER_CUBIC if (image_gray.shape[0] < align_image_gray.shape[0] and 
-                        image_gray.shape[1] < align_image_gray.shape[1]) else cv2.INTER_AREA
-        image_gray = cv2.resize(image_gray, None, 
-                        fx=align_image_gray.shape[1]/image_gray.shape[1], 
-                        fy=align_image_gray.shape[0]/image_gray.shape[0],
-                        interpolation=interpolation_mode)
-=======
->>>>>>> cc7fb2ef
 
     # Major props to Alexander Reynolds for his insight into the pyramided matching process found at
     # https://stackoverflow.com/questions/45997891/cv2-motion-euclidean-for-the-warp-mode-in-ecc-image-alignment-method
@@ -466,11 +445,9 @@
     while min_dim > 300:
         min_dim /= 2.0
         pyramid_levels += 1
-    
-    log.ODM_INFO("Pyramid levels: %s" % pyramid_levels)   
-    
-<<<<<<< HEAD
-=======
+
+    log.ODM_INFO("Pyramid levels: %s" % pyramid_levels)
+
     # Quick check on size
     if align_image_gray.shape[0] != image_gray.shape[0]:
         align_image_gray = to_8bit(align_image_gray)
@@ -479,11 +456,10 @@
         fx = align_image_gray.shape[1]/image_gray.shape[1]
         fy = align_image_gray.shape[0]/image_gray.shape[0]
 
-        image_gray = cv2.resize(image_gray, None, 
-                        fx=fx, 
+        image_gray = cv2.resize(image_gray, None,
+                        fx=fx,
                         fy=fy,
                         interpolation=(cv2.INTER_AREA if (fx < 1.0 and fy < 1.0) else cv2.INTER_LANCZOS4))
->>>>>>> cc7fb2ef
 
     # Build pyramids
     image_gray_pyr = [image_gray]
@@ -509,14 +485,14 @@
             eps = termination_eps
         else:
             eps = start_eps - ((start_eps - termination_eps) / (pyramid_levels)) * level
-    
+
         # Define termination criteria
         criteria = (cv2.TERM_CRITERIA_EPS | cv2.TERM_CRITERIA_COUNT,
                 number_of_iterations, eps)
 
         try:
             gaussian_filter_size = 5
-            log.ODM_INFO("Computing ECC pyramid level %s using Gaussian filter size %s" % (level, gaussian_filter_size))            
+            log.ODM_INFO("Computing ECC pyramid level %s using Gaussian filter size %s" % (level, gaussian_filter_size))
             _, warp_matrix = cv2.findTransformECC(ig, aig, warp_matrix, cv2.MOTION_HOMOGRAPHY, criteria, inputMask=None, gaussFiltSize=gaussian_filter_size)
         except Exception as e:
             if level != pyramid_levels:
@@ -525,28 +501,15 @@
                 warp_matrix = warp_matrix * np.array([[1,1,2],[1,1,2],[0.5,0.5,1]], dtype=np.float32)**(1-(pyramid_levels+1))
             else:
                 raise e
-            
-
-        if level != pyramid_levels: 
+
+
+        if level != pyramid_levels:
             warp_matrix = warp_matrix * np.array([[1,1,2],[1,1,2],[0.5,0.5,1]], dtype=np.float32)
 
     return warp_matrix
 
 
 def find_features_homography(image_gray, align_image_gray, feature_retention=0.7, min_match_count=10):
-<<<<<<< HEAD
-    # Quick check on size
-    if align_image_gray.shape[0] != image_gray.shape[0]:
-        interpolation_mode = cv2.INTER_CUBIC if (image_gray.shape[0] < align_image_gray.shape[0] and 
-                        image_gray.shape[1] < align_image_gray.shape[1]) else cv2.INTER_AREA
-        align_image_gray = to_8bit(align_image_gray, force_normalize=True)
-        image_gray = to_8bit(image_gray, force_normalize=True)
-        image_gray = cv2.resize(image_gray, None, 
-                        fx=align_image_gray.shape[1]/image_gray.shape[1], 
-                        fy=align_image_gray.shape[0]/image_gray.shape[0],
-                        interpolation=interpolation_mode)
-=======
->>>>>>> cc7fb2ef
 
     # Detect SIFT features and compute descriptors.
     detector = cv2.SIFT_create() # edgeThreshold=10, contrastThreshold=0.1 (default 0.04)
@@ -554,24 +517,6 @@
     kp_align_image, desc_align_image = detector.detectAndCompute(align_image_gray, None)
 
     # Match
-<<<<<<< HEAD
-    # bf = cv2.BFMatcher(cv2.NORM_L1,crossCheck=True)
-    # try:
-    #    matches = bf.match(desc_image, desc_align_image)
-    # except Exception as e:
-    #    log.ODM_INFO("Cannot match features")
-    #    return None
-
-    # Sort by score
-    # matches.sort(key=lambda x: x.distance, reverse=False)
-
-    # Remove bad matches
-    # num_good_matches = int(len(matches) * feature_retention)
-    # matches = matches[:num_good_matches]
-
-    # Use FLANN based method to match keypoints
-=======
->>>>>>> cc7fb2ef
     FLANN_INDEX_KDTREE = 1
     index_params = dict(algorithm=FLANN_INDEX_KDTREE, trees=5)
     search_params = dict(checks=50)
@@ -580,12 +525,7 @@
     try:
         matches = flann.knnMatch(desc_image, desc_align_image, k=2)
     except Exception as e:
-<<<<<<< HEAD
-        log.ODM_INFO("Cannot match features")
-        return None    
-=======
         return None
->>>>>>> cc7fb2ef
 
     # Filter good matches following Lowe's ratio test
     good_matches = []
@@ -596,10 +536,6 @@
     matches = good_matches
 
     if len(matches) < min_match_count:
-<<<<<<< HEAD
-        log.ODM_INFO("Insufficient features: %s" % len(matches))
-=======
->>>>>>> cc7fb2ef
         return None
 
     # Debug
@@ -665,5 +601,4 @@
     image[image < 0] = 0
     image = image.astype(np.uint8)
 
-    return image
-
+    return image