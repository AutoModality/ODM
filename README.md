# OpenDroneMap

![](https://raw.githubusercontent.com/OpenDroneMap/OpenDroneMap/master/img/odm_image.png)

## What is it?

OpenDroneMap is an open source toolkit for processing aerial drone imagery. Typical drones use simple point-and-shoot cameras, so the images from drones, while from a different perspective, are similar to any pictures taken from point-and-shoot cameras, i.e. non-metric imagery. OpenDroneMap turns those simple images into three dimensional geographic data that can be used in combination with other geographic datasets.

![](https://raw.githubusercontent.com/OpenDroneMap/OpenDroneMap/master/img/tol_ptcloud.png)

In a word, OpenDroneMap is a toolchain for processing raw civilian UAS imagery to other useful products. What kind of products?

1. Point Clouds
2. Digital Surface Models
3. Textured Digital Surface Models
4. Orthorectified Imagery
5. Classified Point Clouds
6. Digital Elevation Models
7. etc.

So far, it does Point Clouds, Digital Surface Models, Textured Digital Surface Models, and Orthorectified Imagery. Open Drone Map now includes state-of-the-art 3D reconstruction work by Michael Waechter, Nils Moehrle, and Michael Goesele. See their publication at http://www.gcc.tu-darmstadt.de/media/gcc/papers/Waechter-2014-LTB.pdf.


## QUICKSTART

OpenDroneMap can run natively on Ubuntu 14.04 or later, see [Build and Run Using Docker](#build-and-run-using-docker) for running on Windows / MacOS. A Vagrant VM is also available: https://github.com/OpenDroneMap/odm_vagrant.

*Support for Ubuntu 12.04 is currently BROKEN with the addition of OpenSfM and Ceres-Solver. It is likely to remain broken unless a champion is found to fix it.*

**[Download the latest release here](https://github.com/OpenDroneMap/OpenDroneMap/releases)**

Current version: 0.2 (this software is in beta)

1. Extract and enter the OpenDroneMap directory
2. Run `bash configure.sh`
3. Download and extract a sample dataset [here](https://github.com/OpenDroneMap/odm_data_aukerman/archive/master.zip)
4. Run `./run.sh --project-path <PATH>`, replacing `<PATH>` with the dataset path. 
5. Enter dataset directory to view results: 
  - orthophoto: odm_orthophoto/odm_orthophoto.tif
  - textured mesh model: odm_texturing/odm_textured_model_geo.obj
  - point cloud (georeferenced): odm_georeferencing/odm_georeferenced_model.ply
  
See below for more detailed installation instructions. 

### Installation

Extract and enter the downloaded OpenDroneMap directory and compile all of the code by executing a single configuration script:
  
    bash configure.sh

For Ubuntu 15.10 users, this will help you get running:

    sudo apt-get install python-xmltodict
    sudo ln -s /usr/lib/x86_64-linux-gnu/libproj.so.9 /usr/lib/libproj.so
    
### Environment Variables

There are some environmental variables that need to be set. Open the ~/.bashrc file on your machine and add the following 3 lines at the end. The file can be opened with ```gedit ~/.bashrc``` if you are using an Ubuntu desktop environment. Be sure to replace the "/your/path/" with the correct path to the location where you extracted OpenDroneMap:

    export PYTHONPATH=$PYTHONPATH:/your/path/OpenDroneMap/SuperBuild/install/lib/python2.7/dist-packages
    export PYTHONPATH=$PYTHONPATH:/your/path/OpenDroneMap/SuperBuild/src/opensfm
    export LD_LIBRARY_PATH=$LD_LIBRARY_PATH:/your/path/OpenDroneMap/SuperBuild/install/lib
    
Note that using `run.sh` sets these temporarily in the shell. 
    
### Run OpenDroneMap

First you need a set of images, taken from a drone or otherwise. Example data can be cloned from https://github.com/OpenDroneMap/odm_data

Then run:

    python run.py --project-path /path/to/project -i /path/to/images

The images will be copied over to the project path so you only need to specify the `-i /path/` once. There are many options for tuning your project. See the [wiki](https://github.com/OpenDroneMap/OpenDroneMap/wiki/Run-Time-Parameters) or run `python run.py -h`

### View Results

When the process finishes, the results will be organized as follows:

    |-- images/
        |-- img-1234.jpg
        |-- ...
    |-- images_resize/
        |-- img-1234.jpg
        |-- ...
    |-- opensfm/
        |-- see mapillary/opensfm repository for more info
    |-- pmvs/
        |-- recon0/
            |-- models/
                |-- option-0000.ply         # Dense point cloud (not georeferenced)
    |-- odm_meshing/
        |-- odm_mesh.ply                    # A 3D mesh
        |-- odm_meshing_log.txt             # Output of the meshing task. May point out errors.
    |-- odm_texturing/
        |-- odm_textured_model.obj          # Textured mesh
        |-- odm_textured_model_geo.obj      # Georeferenced textured mesh
        |-- texture_N.jpg                   # Associated textured images used by the model
    |-- odm_georeferencing/
        |-- odm_georeferenced_model.ply     # A georeferenced dense point cloud
        |-- odm_georeferenced_model.ply.laz # LAZ format point cloud
        |-- odm_georeferenced_model.csv     # XYZ format point cloud
        |-- odm_georeferencing_log.txt      # Georeferencing log
        |-- odm_georeferencing_utm_log.txt  # Log for the extract_utm portion
    |-- odm_georeferencing/
        |-- odm_orthophoto.png              # Orthophoto image (no coordinates)
        |-- odm_orthophoto.tif              # Orthophoto GeoTiff
        |-- odm_orthophoto_log.txt          # Log file
        |-- gdal_translate_log.txt          # Log for georeferencing the png file

Any file ending in .obj or .ply can be opened and viewed in [MeshLab](http://meshlab.sourceforge.net/) or similar software. That includes `pmvs/recon0/models/option-000.ply`, `odm_meshing/odm_mesh.ply`, `odm_texturing/odm_textured_model[_geo].obj`, or `odm_georeferencing/odm_georeferenced_model.ply`. Below is an example textured mesh:

![](https://raw.githubusercontent.com/alexhagiopol/OpenDroneMap/feature-better-docker/toledo_dataset_example_mesh.jpg)

You can also view the orthophoto GeoTIFF in [QGIS](http://www.qgis.org/) or other mapping software:

![](https://raw.githubusercontent.com/OpenDroneMap/OpenDroneMap/master/img/bellus_map.png)

## Build and Run Using Docker

(Instructions below apply to Ubuntu 14.04, but the Docker image workflow 
has equivalent procedures for Mac OS X and Windows. See [docs.docker.com](docs.docker.com))

OpenDroneMap is Dockerized, meaning you can use containerization to build and run it without tampering with the configuration of libraries and packages already
installed on your machine. Docker software is free to install and use in this context. If you don't have it installed,
see the [Docker Ubuntu installation tutorial](https://docs.docker.com/engine/installation/linux/ubuntulinux/) and follow the
instructions through "Create a Docker group". Once Docker is installed, the fastest way to use OpenDroneMap is to run a pre-built image by typing:

    docker run -it --rm -v $(pwd)/images:/code/images v $(pwd)/odm_orthophoto:/code/odm_orthophoto -v $(pwd)/odm_texturing:/code/odm_texturing opendronemap/opendronemap

If you want to build your own Docker image from sources, type:

    docker build -t packages -f packages.Dockerfile .
<<<<<<< HEAD
    docker build -t odm_image .
    docker run -it --user root\
         -v /path/to/images:/project/images \
         -v $(pwd)/project:/project \
         -v /path/to/gcp_list.txt:/code/gcp_list.txt \
         --rm odm_image --project-path /project

Using this method, the containerized ODM will process the images in the OpenDroneMap/images directory and output results to the OpenDroneMap/odm_orthophoto and OpenDroneMap/odm_texturing directories as described in the **Viewing Results** section.

=======
    docker build -t my_odm_image .
    docker run -it --rm -v $(pwd)/images:/code/images v $(pwd)/odm_orthophoto:/code/odm_orthophoto -v $(pwd)/odm_texturing:/code/odm_texturing my_odm_image

Using this method, the containerized ODM will process the images in the OpenDroneMap/images directory and output results
to the OpenDroneMap/odm_orthophoto and OpenDroneMap/odm_texturing directories as described in the **Viewing Results** section. 
If you want to view other results outside the Docker image simply add which directories you're interested in to the run command in the same pattern
established above. For example, if you're interested in the dense cloud results generated by PMVS and in the orthophoto,
simply use the following `docker run` command after building the image:

    docker run -it --rm -v $(pwd)/images:/code/images -v $(pwd)/pmvs:/code/pmvs -v $(pwd)/odm_orthophoto:/code/odm_orthophoto my_odm_image

To pass in custom parameters to the run.py script, simply pass it as arguments to the `docker run` command. For example:
>>>>>>> 341960dd

    docker run -it --rm -v $(pwd)/images:/code/images v $(pwd)/odm_orthophoto:/code/odm_orthophoto -v $(pwd)/odm_texturing:/code/odm_texturing opendronemap/opendronemap --resize-to 1800 --force-ccd 6.16

## User Interface

A web interface and API to OpenDroneMap is currently under active development in the [WebODM](https://github.com/OpenDroneMap/WebODM) repository.

## Video Support

Currently we have an experimental feature that uses ORB_SLAM to render a textured mesh from video. It is only supported on Ubuntu 14.04 on machines with X11 support. See the [wiki](https://github.com/OpenDroneMap/OpenDroneMap/wiki/Reconstruction-from-Video)for details on installation and use.

## Examples

Coming soon...

## Documentation:

For documentation, please take a look at our [wiki](https://github.com/OpenDroneMap/OpenDroneMap/wiki).Check here first if you are having problems. If you still need help, look through the issue queue or create one. There's also a general help chat [here](https://gitter.im/OpenDroneMap/generalhelp). 

## Developers

Help improve our software!

[![Join the chat at https://gitter.im/OpenDroneMap/OpenDroneMap](https://badges.gitter.im/Join%20Chat.svg)](https://gitter.im/OpenDroneMap/OpenDroneMap?utm_source=badge&utm_medium=badge&utm_campaign=pr-badge&utm_content=badge)

1. Try to keep commits clean and simple
2. Submit a pull request with detailed changes and test results

<|MERGE_RESOLUTION|>--- conflicted
+++ resolved
@@ -131,17 +131,7 @@
 If you want to build your own Docker image from sources, type:
 
     docker build -t packages -f packages.Dockerfile .
-<<<<<<< HEAD
-    docker build -t odm_image .
-    docker run -it --user root\
-         -v /path/to/images:/project/images \
-         -v $(pwd)/project:/project \
-         -v /path/to/gcp_list.txt:/code/gcp_list.txt \
-         --rm odm_image --project-path /project
 
-Using this method, the containerized ODM will process the images in the OpenDroneMap/images directory and output results to the OpenDroneMap/odm_orthophoto and OpenDroneMap/odm_texturing directories as described in the **Viewing Results** section.
-
-=======
     docker build -t my_odm_image .
     docker run -it --rm -v $(pwd)/images:/code/images v $(pwd)/odm_orthophoto:/code/odm_orthophoto -v $(pwd)/odm_texturing:/code/odm_texturing my_odm_image
 
@@ -154,7 +144,6 @@
     docker run -it --rm -v $(pwd)/images:/code/images -v $(pwd)/pmvs:/code/pmvs -v $(pwd)/odm_orthophoto:/code/odm_orthophoto my_odm_image
 
 To pass in custom parameters to the run.py script, simply pass it as arguments to the `docker run` command. For example:
->>>>>>> 341960dd
 
     docker run -it --rm -v $(pwd)/images:/code/images v $(pwd)/odm_orthophoto:/code/odm_orthophoto -v $(pwd)/odm_texturing:/code/odm_texturing opendronemap/opendronemap --resize-to 1800 --force-ccd 6.16
 
