--- conflicted
+++ resolved
@@ -33,7 +33,7 @@
             else:
                 log.ODM_WARNING('Found a valid ODM Mesh file in: %s' %
                                 tree.odm_mesh)
-        
+
         self.update_progress(50)
 
         # Always generate a 2.5D mesh for texturing and orthophoto projection
@@ -68,7 +68,6 @@
 
                 radius_steps = [str(dem_resolution * math.sqrt(2)), str(dem_resolution * 2)]
 
-<<<<<<< HEAD
                 log.ODM_INFO('ODM 2.5D DEM resolution: %s' % dem_resolution)
 
                 dem_input = tree.filtered_point_cloud
@@ -83,32 +82,18 @@
 
                 mesh.create_25dmesh(dem_input, tree.odm_25dmesh,
                         radius_steps=radius_steps,
-                        dsm_resolution=dem_resolution, 
+                        dsm_resolution=dem_resolution,
                         depth=self.params.get('oct_tree'),
                         maxVertexCount=self.params.get('max_vertex'),
                         samples=self.params.get('samples'),
                         available_cores=args.max_concurrency,
                         method='poisson' if args.fast_orthophoto else 'gridded',
                         smooth_dsm=True,
-                        use_dtm=args.texturing_use_dtm)
-                
+                        use_dtm=args.texturing_use_dtm,
+                        max_tiles=None if reconstruction.has_geotagged_photos() else math.ceil(len(reconstruction.photos) / 2))
+
                 if io.file_exists(tree.filtered_point_cloud_classified):
                     os.remove(tree.filtered_point_cloud_classified)
             else:
                 log.ODM_WARNING('Found a valid ODM 2.5D Mesh file in: %s' %
-                                tree.odm_25dmesh)
-=======
-              mesh.create_25dmesh(tree.filtered_point_cloud, tree.odm_25dmesh,
-                    radius_steps,
-                    dsm_resolution=dsm_resolution, 
-                    depth=self.params.get('oct_tree'),
-                    maxVertexCount=self.params.get('max_vertex'),
-                    samples=self.params.get('samples'),
-                    available_cores=args.max_concurrency,
-                    method='poisson' if args.fast_orthophoto else 'gridded',
-                    smooth_dsm=True,
-                    max_tiles=None if reconstruction.has_geotagged_photos() else math.ceil(len(reconstruction.photos) / 2))
-          else:
-              log.ODM_WARNING('Found a valid ODM 2.5D Mesh file in: %s' %
-                              tree.odm_25dmesh)
->>>>>>> 65fad525
+                                tree.odm_25dmesh)