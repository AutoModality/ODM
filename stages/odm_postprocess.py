--- conflicted
+++ resolved
@@ -1,13 +1,4 @@
 import os
-<<<<<<< HEAD
-import numpy as np
-
-from osgeo import gdal, gdal_array
-from opendm import io
-from opendm import log
-from opendm import types
-from opendm.cogeo import convert_to_cogeo
-=======
 import rasterio
 
 from datetime import datetime
@@ -16,7 +7,6 @@
 from opendm import log
 from opendm import types
 from opendm import photo
->>>>>>> 65fad525
 from opendm.utils import copy_paths, get_processing_results_paths
 from opendm.ogctiles import build_3dtiles
 
@@ -98,17 +88,17 @@
                 no_data = dsm_band.GetNoDataValue()
                 ndsm_ds.GetRasterBand(1).SetNoDataValue(no_data)
 
-                # close the tiff files            
+                # close the tiff files
                 dsm_ds = None
                 dtm_ds = None
-                ndsm_ds = None                
-                
+                ndsm_ds = None
+
                 if os.path.isfile(ndsm):
                     log.ODM_INFO("Generating normalized DSM finished.")
                     convert_to_cogeo(ndsm)
                 else:
                     log.ODM_WARNING("Generating normalized DSM failed.")
-                    
+
             except Exception as e:
                 log.ODM_WARNING("Cannot generate normalized DSM. %s" % str(e))
 
@@ -120,4 +110,4 @@
             try:
                 copy_paths([os.path.join(args.project_path, p) for p in get_processing_results_paths()], args.copy_to, self.rerun())
             except Exception as e:
-                log.ODM_WARNING("Cannot copy to %s: %s" % (args.copy_to, str(e)))
+                log.ODM_WARNING("Cannot copy to %s: %s" % (args.copy_to, str(e)))