import os
import shutil
import struct
import pipes
import fiona
import fiona.crs
import json
from collections import OrderedDict
from pyproj import CRS

from opendm import io
from opendm import log
from opendm import types
from opendm import system
from opendm import context
from opendm import location
from opendm.cropper import Cropper
from opendm import point_cloud
from opendm.multispectral import get_primary_band_name
from opendm.osfm import OSFMContext
from opendm.boundary import as_polygon, export_to_bounds_files
from opendm.align import compute_alignment_matrix, transform_point_cloud, transform_obj
from opendm.utils import np_to_json

class ODMGeoreferencingStage(types.ODM_Stage):
    def process(self, args, outputs):
        tree = outputs['tree']
        reconstruction = outputs['reconstruction']

        # Export GCP information if available

        gcp_export_file = tree.path("odm_georeferencing", "ground_control_points.gpkg")
        gcp_gml_export_file = tree.path("odm_georeferencing", "ground_control_points.gml")
        gcp_geojson_export_file = tree.path("odm_georeferencing", "ground_control_points.geojson")
        unaligned_model = io.related_file_path(tree.odm_georeferencing_model_laz, postfix="_unaligned")
        if os.path.isfile(unaligned_model) and self.rerun():
            os.unlink(unaligned_model)

        if reconstruction.has_gcp() and (not io.file_exists(gcp_export_file) or self.rerun()):
            octx = OSFMContext(tree.opensfm)
            gcps = octx.ground_control_points(reconstruction.georef.proj4())

            if len(gcps):
                gcp_schema = {
                    'geometry': 'Point',
                    'properties': OrderedDict([
                        ('id', 'str'),
                        ('observations_count', 'int'),
                        ('observations_list', 'str'),
                        ('error_x', 'float'),
                        ('error_y', 'float'),
                        ('error_z', 'float'),
                    ])
                }

                # Write GeoPackage
                with fiona.open(gcp_export_file, 'w', driver="GPKG",
                                crs=fiona.crs.from_string(reconstruction.georef.proj4()),
                                schema=gcp_schema) as f:
                    for gcp in gcps:
                        f.write({
                            'geometry': {
                                'type': 'Point',
                                'coordinates': gcp['coordinates'],
                            },
                            'properties': OrderedDict([
                                ('id', gcp['id']),
                                ('observations_count', len(gcp['observations'])),
                                ('observations_list', ",".join([obs['shot_id'] for obs in gcp['observations']])),
                                ('error_x', gcp['error'][0]),
                                ('error_y', gcp['error'][1]),
                                ('error_z', gcp['error'][2]),
                            ])
                        })

                # Write GML
                try:
                    system.run('ogr2ogr -of GML "{}" "{}"'.format(gcp_gml_export_file, gcp_export_file))
                except Exception as e:
                    log.ODM_WARNING("Cannot generate ground control points GML file: %s" % str(e))

                # Write GeoJSON
                geojson = {
                    'type': 'FeatureCollection',
                    'features': []
                }

                from_srs = CRS.from_proj4(reconstruction.georef.proj4())
                to_srs = CRS.from_epsg(4326)
                transformer = location.transformer(from_srs, to_srs)

                for gcp in gcps:
                    properties = gcp.copy()
                    del properties['coordinates']

                    geojson['features'].append({
                        'type': 'Feature',
                        'geometry': {
                            'type': 'Point',
                            'coordinates': transformer.TransformPoint(*gcp['coordinates']),
                        },
                        'properties': properties
                    })

                with open(gcp_geojson_export_file, 'w') as f:
                    f.write(json.dumps(geojson, indent=4))

            else:
                log.ODM_WARNING("GCPs could not be loaded for writing to %s" % gcp_export_file)

        if not io.file_exists(tree.odm_georeferencing_model_laz) or self.rerun():
            cmd = f'pdal translate -i "{tree.filtered_point_cloud}" -o \"{tree.odm_georeferencing_model_laz}\"'
            stages = ["ferry"]
            params = [
                '--filters.ferry.dimensions="views => UserData"'
            ]

            if reconstruction.is_georeferenced():
                log.ODM_INFO("Georeferencing point cloud")

                stages.append("transformation")
                utmoffset = reconstruction.georef.utm_offset()
                params += [
                    f'--filters.transformation.matrix="1 0 0 {utmoffset[0]} 0 1 0 {utmoffset[1]} 0 0 1 0 0 0 0 1"',
                    f'--writers.las.offset_x={reconstruction.georef.utm_east_offset}' ,
                    f'--writers.las.offset_y={reconstruction.georef.utm_north_offset}',
                    '--writers.las.scale_x=0.001',
                    '--writers.las.scale_y=0.001',
                    '--writers.las.scale_z=0.001',
                    '--writers.las.offset_z=0',
                    f'--writers.las.a_srs="{reconstruction.georef.proj4()}"' # HOBU this should maybe be WKT
                ]

                if reconstruction.has_gcp() and io.file_exists(gcp_gml_export_file):
                    log.ODM_INFO("Embedding GCP info in point cloud")
                    params += [
<<<<<<< HEAD
                        '--writers.las.vlrs="{\\\"filename\\\": \\\"%s\\\", \\\"user_id\\\": \\\"ODM\\\", \\\"record_id\\\": 1, \\\"description\\\": \\\"Ground Control Points (GML)\\\"}"' % gcp_geojson_export_file.replace(os.sep, "/")
=======
                        '--writers.las.vlrs="{\\\"filename\\\": \\\"%s\\\", \\\"user_id\\\": \\\"ODM\\\", \\\"record_id\\\": 1, \\\"description\\\": \\\"Ground Control Points (GML)\\\"}"' % gcp_gml_export_file.replace(os.sep, "/")
>>>>>>> 9014912c
                    ]

                system.run(cmd + ' ' + ' '.join(stages) + ' ' + ' '.join(params))

                self.update_progress(50)

                if args.crop > 0:
                    log.ODM_INFO("Calculating cropping area and generating bounds shapefile from point cloud")
                    cropper = Cropper(tree.odm_georeferencing, 'odm_georeferenced_model')

                    if args.fast_orthophoto:
                        decimation_step = 4
                    else:
                        decimation_step = 40

                    # More aggressive decimation for large datasets
                    if not args.fast_orthophoto:
                        decimation_step *= int(len(reconstruction.photos) / 1000) + 1
                        decimation_step = min(decimation_step, 95)

                    try:
                        cropper.create_bounds_gpkg(tree.odm_georeferencing_model_laz, args.crop,
                                                    decimation_step=decimation_step)
                    except:
                        log.ODM_WARNING("Cannot calculate crop bounds! We will skip cropping")
                        args.crop = 0

                if 'boundary' in outputs and args.crop == 0:
                    log.ODM_INFO("Using boundary JSON as cropping area")

                    bounds_base, _ = os.path.splitext(tree.odm_georeferencing_model_laz)
                    bounds_json = bounds_base + ".bounds.geojson"
                    bounds_gpkg = bounds_base + ".bounds.gpkg"
                    export_to_bounds_files(outputs['boundary'], reconstruction.get_proj_srs(), bounds_json, bounds_gpkg)
            else:
                log.ODM_INFO("Converting point cloud (non-georeferenced)")
                system.run(cmd + ' ' + ' '.join(stages) + ' ' + ' '.join(params))


            stats_dir = tree.path("opensfm", "stats", "codem")
            if os.path.exists(stats_dir) and self.rerun():
                shutil.rmtree(stats_dir)

            if tree.odm_align_file is not None:
                alignment_file_exists = io.file_exists(tree.odm_georeferencing_alignment_matrix)

                if not alignment_file_exists or self.rerun():
                    if alignment_file_exists:
                        os.unlink(tree.odm_georeferencing_alignment_matrix)

                    a_matrix = None
                    try:
                        a_matrix = compute_alignment_matrix(tree.odm_georeferencing_model_laz, tree.odm_align_file, stats_dir)
                    except Exception as e:
                        log.ODM_WARNING("Cannot compute alignment matrix: %s" % str(e))

                    if a_matrix is not None:
                        log.ODM_INFO("Alignment matrix: %s" % a_matrix)

                        # Align point cloud
                        if os.path.isfile(unaligned_model):
                            os.rename(unaligned_model, tree.odm_georeferencing_model_laz)
                        os.rename(tree.odm_georeferencing_model_laz, unaligned_model)

                        try:
                            transform_point_cloud(unaligned_model, a_matrix, tree.odm_georeferencing_model_laz)
                            log.ODM_INFO("Transformed %s" % tree.odm_georeferencing_model_laz)
                        except Exception as e:
                            log.ODM_WARNING("Cannot transform point cloud: %s" % str(e))
                            os.rename(unaligned_model, tree.odm_georeferencing_model_laz)

                        # Align textured models
                        def transform_textured_model(obj):
                            if os.path.isfile(obj):
                                unaligned_obj = io.related_file_path(obj, postfix="_unaligned")
                                if os.path.isfile(unaligned_obj):
                                    os.rename(unaligned_obj, obj)
                                os.rename(obj, unaligned_obj)
                                try:
                                    transform_obj(unaligned_obj, a_matrix, [reconstruction.georef.utm_east_offset, reconstruction.georef.utm_north_offset], obj)
                                    log.ODM_INFO("Transformed %s" % obj)
                                except Exception as e:
                                    log.ODM_WARNING("Cannot transform textured model: %s" % str(e))
                                    os.rename(unaligned_obj, obj)

                        for texturing in [tree.odm_texturing, tree.odm_25dtexturing]:
                            if reconstruction.multi_camera:
                                primary = get_primary_band_name(reconstruction.multi_camera, args.primary_band)
                                for band in reconstruction.multi_camera:
                                    subdir = "" if band['name'] == primary else band['name'].lower()
                                    obj = os.path.join(texturing, subdir, "odm_textured_model_geo.obj")
                                    transform_textured_model(obj)
                            else:
                                obj = os.path.join(texturing, "odm_textured_model_geo.obj")
                                transform_textured_model(obj)

                        with open(tree.odm_georeferencing_alignment_matrix, "w") as f:
                            f.write(np_to_json(a_matrix))
                    else:
                        log.ODM_WARNING("Alignment to %s will be skipped." % tree.odm_align_file)
                else:
                    log.ODM_WARNING("Already computed alignment")
            elif io.file_exists(tree.odm_georeferencing_alignment_matrix):
                os.unlink(tree.odm_georeferencing_alignment_matrix)

            point_cloud.post_point_cloud_steps(args, tree, self.rerun())
        else:
            log.ODM_WARNING('Found a valid georeferenced model in: %s'
                            % tree.odm_georeferencing_model_laz)

        if args.optimize_disk_space and io.file_exists(tree.odm_georeferencing_model_laz) and io.file_exists(tree.filtered_point_cloud):
            os.remove(tree.filtered_point_cloud)

<|MERGE_RESOLUTION|>--- conflicted
+++ resolved
@@ -134,11 +134,7 @@
                 if reconstruction.has_gcp() and io.file_exists(gcp_gml_export_file):
                     log.ODM_INFO("Embedding GCP info in point cloud")
                     params += [
-<<<<<<< HEAD
-                        '--writers.las.vlrs="{\\\"filename\\\": \\\"%s\\\", \\\"user_id\\\": \\\"ODM\\\", \\\"record_id\\\": 1, \\\"description\\\": \\\"Ground Control Points (GML)\\\"}"' % gcp_geojson_export_file.replace(os.sep, "/")
-=======
                         '--writers.las.vlrs="{\\\"filename\\\": \\\"%s\\\", \\\"user_id\\\": \\\"ODM\\\", \\\"record_id\\\": 1, \\\"description\\\": \\\"Ground Control Points (GML)\\\"}"' % gcp_gml_export_file.replace(os.sep, "/")
->>>>>>> 9014912c
                     ]
 
                 system.run(cmd + ' ' + ' '.join(stages) + ' ' + ' '.join(params))
