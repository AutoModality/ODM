import shutil, os, glob, math, sys

from opendm import log
from opendm import io
from opendm import system
from opendm import context
from opendm import point_cloud
from opendm import types
from opendm.gpu import has_gpu
from opendm.utils import get_depthmap_resolution
from opendm.osfm import OSFMContext
from opendm.multispectral import get_primary_band_name
from opendm.point_cloud import fast_merge_ply

class ODMOpenMVSStage(types.ODM_Stage):
    def process(self, args, outputs):
        # get inputs
        tree = outputs['tree']
        reconstruction = outputs['reconstruction']
        photos = reconstruction.photos
        octx = OSFMContext(tree.opensfm)

        if not photos:
            raise system.ExitException('Not enough photos in photos array to start OpenMVS')

        # check if reconstruction was done before
        if not io.file_exists(tree.openmvs_model) or self.rerun():
            if self.rerun():
                if io.dir_exists(tree.openmvs):
                    shutil.rmtree(tree.openmvs)

            # export reconstruction from opensfm
            openmvs_scene_file = os.path.join(tree.openmvs, "scene.mvs")
            if not io.file_exists(openmvs_scene_file) or self.rerun():
                cmd = 'export_openmvs'
                octx.run(cmd)
            else:
                log.ODM_WARNING("Found existing %s" % openmvs_scene_file)
            
            self.update_progress(10)

            depthmaps_dir = os.path.join(tree.openmvs, "depthmaps")

            if io.dir_exists(depthmaps_dir) and self.rerun():
                shutil.rmtree(depthmaps_dir)

            if not io.dir_exists(depthmaps_dir):
                os.mkdir(depthmaps_dir)

            depthmap_resolution = get_depthmap_resolution(args, photos)
            log.ODM_INFO("Depthmap resolution set to: %spx" % depthmap_resolution)

            if outputs["undist_image_max_size"] <= depthmap_resolution:
                resolution_level = 0
            else:
                resolution_level = int(round(math.log(outputs['undist_image_max_size'] / float(depthmap_resolution)) / math.log(2)))

            log.ODM_INFO("Running dense reconstruction. This might take a while.")
            
            log.ODM_INFO("Estimating depthmaps")
            number_views_fuse = 2
            densify_ini_file = os.path.join(tree.openmvs, 'Densify.ini')
<<<<<<< HEAD
            subres_levels = 0 # The number of lower resolutions to process before estimating output resolution depthmap, 0=disabled
=======
            subres_levels = 2 # The number of lower resolutions to process before estimating output resolution depthmap.
            filter_point_th = -20
>>>>>>> de54db31

            config = [
                " --resolution-level %s" % int(resolution_level),
                '--dense-config-file "%s"' % densify_ini_file,
                "--max-resolution %s" % int(outputs['undist_image_max_size']),
                "--max-threads %s" % args.max_concurrency,
                "--number-views-fuse %s" % number_views_fuse,
                "--sub-resolution-levels %s" % subres_levels,
                '-w "%s"' % depthmaps_dir, 
                "-v 0"
            ]

            gpu_config = []
            use_gpu = has_gpu(args)
            if use_gpu:
                #gpu_config.append("--cuda-device -3")
                gpu_config.append("--cuda-device -1")
            else:
                gpu_config.append("--cuda-device -2")

            if args.pc_tile:
                config.append("--fusion-mode 1")

            extra_config = []
            
            masks_dir = os.path.join(tree.opensfm, "undistorted", "masks")
            masks = os.path.exists(masks_dir) and len(os.listdir(masks_dir)) > 0
            if masks:
                extra_config.append("--ignore-mask-label 0")

<<<<<<< HEAD
            sharp = 7 if args.pc_geometric else (0 if args.pc_filter == 0 else args.pc_sharp)
            with open(densify_ini_file, 'w+') as f:
                f.write("Optimize = %s\n" % sharp)
=======
            with open(densify_ini_file, 'w+') as f:
                f.write("Optimize = 7\n")
>>>>>>> de54db31

            def run_densify():
                system.run('"%s" "%s" %s' % (context.omvs_densify_path, 
                                        openmvs_scene_file,
                                        ' '.join(config + gpu_config + extra_config)))
            try:
                run_densify()
            except system.SubprocessException as e:
                # If the GPU was enabled and the program failed,
                # try to run it again without GPU
                if e.errorCode == 1 and use_gpu:
                    log.ODM_WARNING("OpenMVS failed with GPU, is your graphics card driver up to date? Falling back to CPU.")
                    gpu_config = ["--cuda-device -2"]
                    run_densify()
                elif (e.errorCode == 137 or e.errorCode == 3221226505) and not args.pc_tile:
                    log.ODM_WARNING("OpenMVS ran out of memory, we're going to turn on tiling to see if we can process this.")
                    args.pc_tile = True
                    config.append("--fusion-mode 1")
                    run_densify()
                else:
                    raise e

            self.update_progress(85)
            files_to_remove = []
            scene_dense = os.path.join(tree.openmvs, 'scene_dense.mvs')

            if args.pc_tile:
                log.ODM_INFO("Computing sub-scenes")

                subscene_densify_ini_file = os.path.join(tree.openmvs, 'subscene-config.ini')
                with open(subscene_densify_ini_file, 'w+') as f:
                    f.write("Optimize = 0\n")

                config = [
                    "--sub-scene-area 660000",
                    "--max-threads %s" % args.max_concurrency,
                    '-w "%s"' % depthmaps_dir, 
                    "-v 0",
                ]
                system.run('"%s" "%s" %s' % (context.omvs_densify_path, 
                                        openmvs_scene_file,
                                        ' '.join(config + gpu_config)))
                
                scene_files = glob.glob(os.path.join(tree.openmvs, "scene_[0-9][0-9][0-9][0-9].mvs"))
                if len(scene_files) == 0:
                    raise system.ExitException("No OpenMVS scenes found. This could be a bug, or the reconstruction could not be processed.")

                log.ODM_INFO("Fusing depthmaps for %s scenes" % len(scene_files))
                
                scene_ply_files = []

                for sf in scene_files:
                    p, _ = os.path.splitext(sf)
                    scene_ply_unfiltered = p + "_dense.ply"
                    scene_ply = p + "_dense_dense_filtered.ply"
                    scene_dense_mvs = p + "_dense.mvs"

                    files_to_remove += [scene_ply, sf, scene_dense_mvs, scene_ply_unfiltered]
                    scene_ply_files.append(scene_ply)

                    if not io.file_exists(scene_ply) or self.rerun():
                        # Fuse
                        config = [
                            '--resolution-level %s' % int(resolution_level),
                            '--max-resolution %s' % int(outputs['undist_image_max_size']),
                            '--dense-config-file "%s"' % subscene_densify_ini_file,
                            '--number-views-fuse %s' % number_views_fuse,
                            '--max-threads %s' % args.max_concurrency,
                            '-w "%s"' % depthmaps_dir,
                            '-v 0',
                        ]

                        try:
                            system.run('"%s" "%s" %s' % (context.omvs_densify_path, sf, ' '.join(config + gpu_config + extra_config)))
                        except:
                            log.ODM_WARNING("Sub-scene %s could not be reconstructed, skipping..." % sf)

                        if not io.file_exists(scene_ply_unfiltered):
                            scene_ply_files.pop()
                            log.ODM_WARNING("Could not compute PLY for subscene %s" % sf)
                        else:
                            # Filter
                            if args.pc_filter > 0:
                                system.run('"%s" "%s" --filter-point-cloud %s -v 0 %s' % (context.omvs_densify_path, scene_dense_mvs, filter_point_th, ' '.join(gpu_config)))
                            else:
                                # Just rename
                                log.ODM_INFO("Skipped filtering, %s --> %s" % (scene_ply_unfiltered, scene_ply))
                                os.rename(scene_ply_unfiltered, scene_ply)
                    else:
                        log.ODM_WARNING("Found existing dense scene file %s" % scene_ply)

                # Merge
                log.ODM_INFO("Merging %s scene files" % len(scene_ply_files))
                if len(scene_ply_files) == 0:
                    raise system.ExitException("Could not compute dense point cloud (no PLY files available).")
                if len(scene_ply_files) == 1:
                    # Simply rename
                    os.replace(scene_ply_files[0], tree.openmvs_model)
                    log.ODM_INFO("%s --> %s"% (scene_ply_files[0], tree.openmvs_model))
                else:
                    # Merge
                    fast_merge_ply(scene_ply_files, tree.openmvs_model)
            else:
                def skip_filtering():
                    # Just rename
                    scene_dense_ply = os.path.join(tree.openmvs, 'scene_dense.ply')
                    if not os.path.exists(scene_dense_ply):
                        raise system.ExitException("Dense reconstruction failed. This could be due to poor georeferencing or insufficient image overlap.")

                    log.ODM_INFO("Skipped filtering, %s --> %s" % (scene_dense_ply, tree.openmvs_model))
                    os.rename(scene_dense_ply, tree.openmvs_model)

                # Filter all at once
                if args.pc_filter > 0:
                    if os.path.exists(scene_dense):
                        config = [
                            "--filter-point-cloud %s" % filter_point_th,
                            '-i "%s"' % scene_dense,
                            "-v 0"
                        ]
                        try:
                            system.run('"%s" %s' % (context.omvs_densify_path, ' '.join(config + gpu_config + extra_config)))
                        except system.SubprocessException as e:
                            if e.errorCode == 137 or e.errorCode == 3221226505:
                                log.ODM_WARNING("OpenMVS filtering ran out of memory, visibility checks will be skipped.")
                                skip_filtering()
                            else:
                                raise e
                    else:
                        raise system.ExitException("Cannot find scene_dense.mvs, dense reconstruction probably failed. Exiting...")
                else:
                    skip_filtering()

            self.update_progress(95)

            if args.optimize_disk_space:
                files = [scene_dense,
                         os.path.join(tree.openmvs, 'scene_dense.ply'),
                         os.path.join(tree.openmvs, 'scene_dense_dense_filtered.mvs'),
                         octx.path("undistorted", "tracks.csv"),
                         octx.path("undistorted", "reconstruction.json")
                        ] + files_to_remove
                for f in files:
                    if os.path.exists(f):
                        os.remove(f)
                shutil.rmtree(depthmaps_dir)
        else:
            log.ODM_WARNING('Found a valid OpenMVS reconstruction file in: %s' %
                            tree.openmvs_model)<|MERGE_RESOLUTION|>--- conflicted
+++ resolved
@@ -36,7 +36,7 @@
                 octx.run(cmd)
             else:
                 log.ODM_WARNING("Found existing %s" % openmvs_scene_file)
-            
+
             self.update_progress(10)
 
             depthmaps_dir = os.path.join(tree.openmvs, "depthmaps")
@@ -56,16 +56,12 @@
                 resolution_level = int(round(math.log(outputs['undist_image_max_size'] / float(depthmap_resolution)) / math.log(2)))
 
             log.ODM_INFO("Running dense reconstruction. This might take a while.")
-            
+
             log.ODM_INFO("Estimating depthmaps")
             number_views_fuse = 2
             densify_ini_file = os.path.join(tree.openmvs, 'Densify.ini')
-<<<<<<< HEAD
-            subres_levels = 0 # The number of lower resolutions to process before estimating output resolution depthmap, 0=disabled
-=======
             subres_levels = 2 # The number of lower resolutions to process before estimating output resolution depthmap.
             filter_point_th = -20
->>>>>>> de54db31
 
             config = [
                 " --resolution-level %s" % int(resolution_level),
@@ -74,7 +70,7 @@
                 "--max-threads %s" % args.max_concurrency,
                 "--number-views-fuse %s" % number_views_fuse,
                 "--sub-resolution-levels %s" % subres_levels,
-                '-w "%s"' % depthmaps_dir, 
+                '-w "%s"' % depthmaps_dir,
                 "-v 0"
             ]
 
@@ -90,23 +86,18 @@
                 config.append("--fusion-mode 1")
 
             extra_config = []
-            
+
             masks_dir = os.path.join(tree.opensfm, "undistorted", "masks")
             masks = os.path.exists(masks_dir) and len(os.listdir(masks_dir)) > 0
             if masks:
                 extra_config.append("--ignore-mask-label 0")
 
-<<<<<<< HEAD
             sharp = 7 if args.pc_geometric else (0 if args.pc_filter == 0 else args.pc_sharp)
             with open(densify_ini_file, 'w+') as f:
                 f.write("Optimize = %s\n" % sharp)
-=======
-            with open(densify_ini_file, 'w+') as f:
-                f.write("Optimize = 7\n")
->>>>>>> de54db31
 
             def run_densify():
-                system.run('"%s" "%s" %s' % (context.omvs_densify_path, 
+                system.run('"%s" "%s" %s' % (context.omvs_densify_path,
                                         openmvs_scene_file,
                                         ' '.join(config + gpu_config + extra_config)))
             try:
@@ -140,19 +131,19 @@
                 config = [
                     "--sub-scene-area 660000",
                     "--max-threads %s" % args.max_concurrency,
-                    '-w "%s"' % depthmaps_dir, 
+                    '-w "%s"' % depthmaps_dir,
                     "-v 0",
                 ]
-                system.run('"%s" "%s" %s' % (context.omvs_densify_path, 
+                system.run('"%s" "%s" %s' % (context.omvs_densify_path,
                                         openmvs_scene_file,
                                         ' '.join(config + gpu_config)))
-                
+
                 scene_files = glob.glob(os.path.join(tree.openmvs, "scene_[0-9][0-9][0-9][0-9].mvs"))
                 if len(scene_files) == 0:
                     raise system.ExitException("No OpenMVS scenes found. This could be a bug, or the reconstruction could not be processed.")
 
                 log.ODM_INFO("Fusing depthmaps for %s scenes" % len(scene_files))
-                
+
                 scene_ply_files = []
 
                 for sf in scene_files:
