--- conflicted
+++ resolved
@@ -88,11 +88,7 @@
 
             extra_config = []
 
-<<<<<<< HEAD
-            if not args.pc_geometric:
-=======
-            if args.pc_skip_geometric:
->>>>>>> 7bf91d14
+            if not args.pc_geometric or args.pc_skip_geometric:
                 extra_config.append("--geometric-iters 0")
 
             masks_dir = os.path.join(tree.opensfm, "undistorted", "masks")
