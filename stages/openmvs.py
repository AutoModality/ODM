--- conflicted
+++ resolved
@@ -72,12 +72,8 @@
                 "--max-threads %s" % args.max_concurrency,
                 "--number-views-fuse %s" % number_views_fuse,
                 "--sub-resolution-levels %s" % subres_levels,
-<<<<<<< HEAD
+                "--archive-type 3",
                 '-w "%s"' % depthmaps_dir,
-=======
-                "--archive-type 3",
-                '-w "%s"' % depthmaps_dir, 
->>>>>>> 65fad525
                 "-v 0"
             ]
 
@@ -100,17 +96,13 @@
 
             sharp = 7 if args.pc_geometric else (0 if args.pc_filter == 0 else args.pc_sharp)
             with open(densify_ini_file, 'w+') as f:
-<<<<<<< HEAD
-                f.write("Optimize = %s\n" % sharp)
-=======
-                f.write("Optimize = 7\nMin Views Filter = 1\n")
->>>>>>> 65fad525
+                f.write("Optimize = %s\nMin Views Filter = 1\n" % sharp)
 
             def run_densify():
                 system.run('"%s" "%s" %s' % (context.omvs_densify_path,
                                         openmvs_scene_file,
                                         ' '.join(config + gpu_config + extra_config)))
-            
+
             try:
                 run_densify()
             except system.SubprocessException as e:
