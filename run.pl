#!/usr/bin/perl

##
##  created by Daniel Schwarz/daniel.schwarz@topoi.org
##  released under Creative Commons/CC-BY
##  Attribution
##

use File::Basename;
use File::Copy;
use File::Spec;
use Data::Dumper;
use Time::localtime;
use Switch;
use POSIX qw(strftime);

## the defs

chomp($CURRENT_DIR  = `pwd`);
chomp($BIN_PATH_REL = `dirname $0`);
chomp($OS           = `uname -o`);
chomp($CORES        = `ls -d /sys/devices/system/cpu/cpu[[:digit:]]* | wc -w`);

if(!File::Spec->file_name_is_absolute($BIN_PATH_REL)){
	$BIN_PATH_ABS = File::Spec->rel2abs($BIN_PATH_REL);
} else {
	$BIN_PATH_ABS = File::Spec->rel2abs($BIN_PATH_REL);
}

require "$BIN_PATH_ABS/ccd_defs.pl";

$BIN_PATH = $BIN_PATH_ABS."/bin";
$OPENSFM_PATH = $BIN_PATH_ABS."/src/OpenSfM";

my %objectStats    = {
    count           => 0,
    good            => 0,
    bad             => 0,
    minWidth        => 0,
    minHeight       => 0,
    maxWidth        => 0,
    maxHeight       => 0

};

my %jobOptions    = {
    resizeTo        => 0,
    srcDir          => $CURRENT_DIR
};

my %args = {};

$jobOptions{srcDir} = "$CURRENT_DIR";

sub run {
    system($_[0]);
    
    if($? != 0){
        die "\n\nquitting cause: \n\t$_[0]\nreturned with code ".$?."\n";
    }
}
sub now {
	system("echo `date`");
}

sub parseArgs {

 ## defaults
    $args{"--match-size"}            = "200";

    $args{"--resize-to"}             = "1200";
    
    $args{"--start-with"}            = "resize";
    $args{"--end-with"}              = "odm_texturing";
    
    $args{"--cmvs-maxImages"}        = 100;
	
    $args{"--matcher-ratio"}         = 0.6;
    $args{"--matcher-threshold"}     = 2.0;
    
    $args{"--pmvs-level"}            = 1;
    $args{"--pmvs-csize"}            = 2;
    $args{"--pmvs-threshold"}        = 0.7;
    $args{"--pmvs-wsize"}            = 7;
    $args{"--pmvs-minImageNum"}      = 3;

    $args{"--odm_meshing-maxVertexCount"}   = 100000;
    $args{"--odm_meshing-octreeDepth"}      = 9;
    $args{"--odm_meshing-samplesPerNode"}   = 1;
    $args{"--odm_meshing-solverDivide"}     = 9;

    $args{"--odm_texturing-textureResolution"}   = 4096;
    $args{"--odm_texturing-textureWithSize"}     = 3600;
    
    for($i = 0; $i <= $#ARGV; $i++) {
        if($ARGV[$i] =~ /^--[^a-z\-]*/){
            $args{"$ARGV[$i]"} = true;
            
            if(!($ARGV[$i+1] =~ /^--[^a-z\-]*/)) {
                if($ARGV[$i] eq "--resize-to"){
                    if($ARGV[$i+1] eq "orig" || $ARGV[$i+1] =~ /^[0-9]*$/){
                        $args{$ARGV[$i]} = $ARGV[$i+1];
                    } else {
                        die "\n invalid parameter for \"".$ARGV[$i]."\": ".$ARGV[$i+1];
                    }
                }
                if($ARGV[$i] eq "--start-with"){
                    if($ARGV[$i+1] eq "resize" || $ARGV[$i+1] eq "getKeypoints" || $ARGV[$i+1] eq "match" || $ARGV[$i+1] eq "bundler" || $ARGV[$i+1] eq "cmvs" || $ARGV[$i+1] eq "pmvs" || $ARGV[$i+1] eq "gpsAlign" || $ARGV[$i+1] eq "opensfm"){$args{$ARGV[$i]} = $ARGV[$i+1];
                    } else {    
                        die "\n invalid parameter for \"".$ARGV[$i]."\": ".$ARGV[$i+1]."\n\t valid values are \"resize\", \"getKeypoints\", \"match\", \"bundler\", \"cmvs\", \"pmvs\", \"gpsAlign\"", \"opensfm\"";    
                    }
                }
                if($ARGV[$i] eq "--end-with"){
                    if($ARGV[$i+1] eq "resize" || $ARGV[$i+1] eq "getKeypoints" || $ARGV[$i+1] eq "match" || $ARGV[$i+1] eq "bundler" || $ARGV[$i+1] eq "cmvs" || $ARGV[$i+1] eq "pmvs" || $ARGV[$i+1] eq "gpsAlign" || $ARGV[$i+1] eq "opensfm"){
                        $args{$ARGV[$i]} = $ARGV[$i+1];
                    } else {    
                        die "\n invalid parameter for \"".$ARGV[$i]."\": ".$ARGV[$i+1]."\n\t valid values are \"resize\", \"getKeypoints\", \"match\", \"bundler\", \"cmvs\", \"pmvs\", \"gpsAlign\"", \"opensfm\""; }
                }
                if($ARGV[$i] eq "--run-only"){
                    if($ARGV[$i+1] eq "resize" || $ARGV[$i+1] eq "getKeypoints" || $ARGV[$i+1] eq "match" || $ARGV[$i+1] eq "bundler" || $ARGV[$i+1] eq "cmvs" || $ARGV[$i+1] eq "pmvs" || $ARGV[$i+1] eq "gpsAlign" || $ARGV[$i+1] eq "opensfm"){
                        $args{"--start-with"} = $ARGV[$i+1];
                        $args{"--end-with"} = $ARGV[$i+1];
                    } else {    
                        die "\n invalid parameter for \"".$ARGV[$i]."\": ".$ARGV[$i+1]."\n\t valid values are \"resize\", \"getKeypoints\", \"match\", \"bundler\", \"cmvs\", \"pmvs\", \"gpsAlign\"", \"opensfm\"";
                    }
                }
	            if($ARGV[$i] eq "--matcher-threshold"){
                    if($ARGV[$i+1] =~ /^-?[0-9]*\.?[0-9]*$/){
                        $args{$ARGV[$i]} = $ARGV[$i+1];
                    } else {
                        die "\n invalid parameter for \"".$ARGV[$i]."\": ".$ARGV[$i+1];
                    }
                }
	            if($ARGV[$i] eq "--matcher-ratio"){
                    if($ARGV[$i+1] =~ /^-?[0-9]*\.?[0-9]*$/){
                        $args{$ARGV[$i]} = $ARGV[$i+1];
                    } else {
                        die "\n invalid parameter for \"".$ARGV[$i]."\": ".$ARGV[$i+1];
                    }
                }
                if($ARGV[$i] eq "--cmvs-maxImages"){
                    if($ARGV[$i+1] =~ /^[0-9]*$/){
                        $args{$ARGV[$i]} = $ARGV[$i+1];
                    } else {
                        die "\n invalid parameter for \"".$ARGV[$i]."\": ".$ARGV[$i+1];
                    }
                }
                if($ARGV[$i] eq "--pmvs-level"){
                    if($ARGV[$i+1] =~ /^[0-9]*$/){
                        $args{$ARGV[$i]} = $ARGV[$i+1];
                    } else {
                        die "\n invalid parameter for \"".$ARGV[$i]."\": ".$ARGV[$i+1];
                    }
                }
                if($ARGV[$i] eq "--pmvs-csize"){
                    if($ARGV[$i+1] =~ /^[0-9]*$/){
                        $args{$ARGV[$i]} = $ARGV[$i+1];
                    } else {
                        die "\n invalid parameter for \"".$ARGV[$i]."\": ".$ARGV[$i+1];
                    }
                }
                if($ARGV[$i] eq "--pmvs-threshold"){
                    if($ARGV[$i+1] =~ /^-?[0-9]*\.?[0-9]*$/){
                        $args{$ARGV[$i]} = $ARGV[$i+1];
                    } else {
                        die "\n invalid parameter for \"".$ARGV[$i]."\": ".$ARGV[$i+1];
                    }
                }
                if($ARGV[$i] eq "--pmvs-wsize"){
                    if($ARGV[$i+1] =~ /^[0-9]*$/){
                        $args{$ARGV[$i]} = $ARGV[$i+1];
                    } else {
                        die "\n invalid parameter for \"".$ARGV[$i]."\": ".$ARGV[$i+1];
                    }
                }
                if($ARGV[$i] eq "--pmvs-minImageNum"){
                    if($ARGV[$i+1] =~ /^[0-9]*$/){
                        $args{$ARGV[$i]} = $ARGV[$i+1];
                    } else {
                        die "\n invalid parameter for \"".$ARGV[$i]."\": ".$ARGV[$i+1];
                    }
                }
                
                if($ARGV[$i] eq "--force-focal"){
                    if($ARGV[$i+1] =~ /^[0-9]*\.?[0-9]*$/){
                        $args{$ARGV[$i]} = $ARGV[$i+1];
                    } else {
                        die "\n invalid parameter for \"".$ARGV[$i]."\": ".$ARGV[$i+1];
                    }
                }
                if($ARGV[$i] eq "--force-ccd"){
                    if($ARGV[$i+1] =~ /^[0-9]*\.?[0-9]*$/){
                        $args{$ARGV[$i]} = $ARGV[$i+1];
                    } else {
                        die "\n invalid parameter for \"".$ARGV[$i]."\": ".$ARGV[$i+1];
                    }
                }
                if($ARGV[$i] eq "--odm_meshing-maxVertexCount"){
                    if($ARGV[$i+1] =~ /^[0-9]*$/){
                        $args{$ARGV[$i]} = $ARGV[$i+1];
                    } else {
                        die "\n invalid parameter for \"".$ARGV[$i]."\": ".$ARGV[$i+1];
                    }
                }
                if($ARGV[$i] eq "--odm_meshing-octreeDepth"){
                    if($ARGV[$i+1] =~ /^[0-9]*$/){
                        $args{$ARGV[$i]} = $ARGV[$i+1];
                    } else {
                        die "\n invalid parameter for \"".$ARGV[$i]."\": ".$ARGV[$i+1];
                    }
                }
                if($ARGV[$i] eq "--odm_meshing-samplesPerNode"){
                    if($ARGV[$i+1] =~ /^[0-9]*\.?[0-9]*$/){
                        $args{$ARGV[$i]} = $ARGV[$i+1];
                    } else {
                        die "\n invalid parameter for \"".$ARGV[$i]."\": ".$ARGV[$i+1];
                    }
                }
                if($ARGV[$i] eq "--odm_meshing-solverDivide"){
                    if($ARGV[$i+1] =~ /^[0-9]*$/){
                        $args{$ARGV[$i]} = $ARGV[$i+1];
                    } else {
                        die "\n invalid parameter for \"".$ARGV[$i]."\": ".$ARGV[$i+1];
                    }
                }
                if($ARGV[$i] eq "--odm_texturing-textureResolution"){
                    if($ARGV[$i+1] =~ /^[0-9]*$/){
                        $args{$ARGV[$i]} = $ARGV[$i+1];
                    } else {
                        die "\n invalid parameter for \"".$ARGV[$i]."\": ".$ARGV[$i+1];
                    }
                }
                if($ARGV[$i] eq "--odm_texturing-textureWithSize"){
                    if($ARGV[$i+1] =~ /^[0-9]*$/){
                        $args{$ARGV[$i]} = $ARGV[$i+1];
                    } else {
                        die "\n invalid parameter for \"".$ARGV[$i]."\": ".$ARGV[$i+1];
                    }
                }
            }
        }
    }
    
    if($args{"--help"}){        
        print "\nusgae: run.pl [options]";
        print "\nit should be run from the folder contining the images to which should reconstructed";
        print "\n";
        print "\noptions:";
        print "\n              --help: ";
        print "\n                      prints this screen";
        print "\n  ";
                   
        print "\n         --resize-to: <positive integer|\"orig\">";
        print "\n             default: 1200";
        print "\n                      will resize the images so that the maximum width/height of the images are smaller or equal to the specified number";
        print "\n                      if \"--resize-to orig\" is used it will use the images without resizing";
        print "\n  ";
                   
        print "\n        --start-with: <\"resize\"|\"getKeypoints\"|\"match\"|\"bundler\"|\"cmvs\"|\"pmvs\"|\"gpsAlign\"|\"opensfm\">";
        print "\n             default: resize";
        print "\n                      will start the sript at the specified step";
        print "\n  ";
                   
        print "\n          --end-with: <\"resize\"|\"getKeypoints\"|\"match\"|\"bundler\"|\"cmvs\"|\"pmvs\"|\"gpsAlign\"|\"opensfm\">";
        print "\n             default: gpsAlign";
        print "\n                      will stop the sript after the specified step";
        print "\n  ";
                   
        print "\n          --run-only: <\"resize\"|\"getKeypoints\"|\"match\"|\"bundler\"|\"cmvs\"|\"pmvs\"|\"gpsAlign\"|\"opensfm\">";
        print "\n                      will only execute the specified step";
        print "\n                      equal to --start-with <step> --end-with <step>";
        print "\n  ";
                   
        print "\n       --force-focal: <positive float>";
        print "\n                      override the focal length information for the images";
        print "\n  ";
                   
        print "\n         --force-ccd: <positive float>";
        print "\n                      override the ccd width information for the images";
        print "\n  ";
                   
        print "\n --matcher-threshold: <float> (percent)";
        print "\n             default: 2.0";
        print "\n                      ignore matched keypoints if the two images share less then <float> percent of keypoints";
        print "\n  ";
                   
        print "\n     --matcher-ratio: <float";
        print "\n             default: 0.6";
        print "\n                      ratio of the distance to the next best matched keypoint";
        print "\n  ";
		
		
                   
        print "\n    --cmvs-maxImages: <positive integer>";
        print "\n             default: 100";
        print "\n                      the maximum number of images per cluster";
        print "\n  ";
                   
        print "\n        --pmvs-level: <positive integer>";
        print "\n             default: 1";
                   
        print "\n        --pmvs-csize: <positive integer>";
        print "\n             default: 2";
                   
        print "\n    --pmvs-threshold: <float: -1.0 <= x <= 1.0>";
        print "\n             default: 0.7";
                   
        print "\n        --pmvs-wsize: <positive integer>";
        print "\n             default: 7";
                   
        print "\n  --pmvs-minImageNum: <positive integer>";
        print "\n             default: 3";
        print "\n                      see http://grail.cs.washington.edu/software/pmvs/documentation.html for an explanation of these parameters";
        print "\n";
        
        print "\n     --odm_meshing-maxVertexCount: <positive integer>";
        print "\n                       default: 100000";
        print "\n                                The maximum vertex count of the output mesh.";
                   
        print "\n     --odm_meshing-octreeDepth: <positive integer>";
        print "\n                       default: 9";
        print "\n                                Octree depth used in the mesh reconstruction, increase to get more vertices, recommended values are 8-12";
                   
        print "\n  --odm_meshing-samplesPerNode: <float: 1.0 <= x>";
        print "\n                       default: 1";
        print "\n                                Number of points per octree node, recommended value: 1.0";

        exit;
    }
    
    print "\n  - configuration:";
    
    foreach $args_key (sort keys %args) {
        if($args{$args_key} ne ""){
            print "\n    $args_key: $args{$args_key}";
        }
    }
    
    print "\n";
    print "\n";
}

sub prepareObjects {
    $jobOptions{resizeTo} = $args{"--resize-to"};

    print "\n  using max image size of $jobOptions{resizeTo} x $jobOptions{resizeTo}";

 ## get the source list
    @source_files = `ls -1 | egrep "\.[jJ]{1}[pP]{1}[eE]{0,1}[gG]{1}"`;
    
    print "\n  - source files - "; now(); print "\n";

    foreach $file (@source_files) {
        chomp($file);
        
        chomp($file_make        = `jhead \"$file\" | grep "Camera make"`);
        chomp($file_model       = `jhead \"$file\" | grep "Camera model"`);
        chomp($file_focal       = `jhead \"$file\" | grep "Focal length"`);
        chomp($file_ccd         = `jhead \"$file\" | grep "CCD width"`);
        chomp($file_resolution  = `jhead \"$file\" | grep "Resolution"`);
    
        my %fileObject = {};
    
        chomp(($fileObject{src})        = $file);
        chomp(($fileObject{base})       = $file);
        $fileObject{base}               =~ s/\.[^\.]*$//;
    
        chomp(($fileObject{make})       = $file_make =~ /: ([^\n\r]*)/);
        chomp(($fileObject{model})      = $file_model =~ /: ([^\n\r]*)/);
        
        $fileObject{make} =~ s/^\s+//;		$fileObject{make} =~  s/\s+$//;
        $fileObject{model} =~ s/^\s+//;		$fileObject{model} =~  s/\s+$//;
    
        $fileObject{id}                 = $fileObject{make}." ".$fileObject{model};
    
        ($fileObject{width}, $fileObject{height})    = $file_resolution =~ /: ([0-9]*) x ([0-9]*)/;
            
        if(!$args{"--force-focal"}){
            ($fileObject{focal})      = $file_focal =~ /:[\ ]*([0-9\.]*)mm/;
        } else {
            $fileObject{focal}        = $args{"--force-focal"};
        }
        
        if(!$args{"--force-ccd"}){
            ($fileObject{ccd})        = $file_ccd =~ /:[\ ]*([0-9\.]*)mm/;
            
            if(!$fileObject{ccd}){;
                $fileObject{ccd}      = $ccdWidths{$fileObject{id}};
            }
        } else {
            $fileObject{ccd}          = $args{"--force-ccd"};
        }
    
        if($fileObject{ccd} && $fileObject{focal} && $fileObject{width} && $fileObject{height}){
            if($jobOptions{resizeTo} != "orig" && (($fileObject{width} > $jobOptions{resizeTo}) || ($fileObject{height} > $jobOptions{resizeTo}))) {
                $fileObject{focalpx} = $jobOptions{resizeTo} * ($fileObject{focal} / $fileObject{ccd});
            } elsif($fileObject{width} > $fileObject{height}) {
                $fileObject{focalpx} = $fileObject{width} * ($fileObject{focal} / $fileObject{ccd});
            } else {
                $fileObject{focalpx} = $fileObject{height} * ($fileObject{focal} / $fileObject{ccd});
            }
            
            $fileObject{isOk} = true;
            $objectStats{good}++;
            
            print "\n     using $fileObject{src}     dimensions: $fileObject{width}x$fileObject{height} / focal: $fileObject{focal}mm / ccd: $fileObject{ccd}mm";
        } else {
            $fileObject{isOk} = false;
            $objectStats{bad}++;
            
            print "\n    no CCD width or focal length found for $fileObject{src} - camera: \"$fileObject{id}\"";
        }
    
        $objectStats{count}++;
    
        if($objectStats{minWidth} == 0)  { $objectStats{minWidth}  = $fileObject{width}; }
        if($objectStats{minHeight} == 0) { $objectStats{minHeight} = $fileObject{height}; }
    
        $objectStats{minWidth}  = $objectStats{minWidth}  < $fileObject{width}  ? $objectStats{minWidth}  : $fileObject{width};
        $objectStats{minHeight} = $objectStats{minHeight} < $fileObject{height} ? $objectStats{minHeight} : $fileObject{height};
        $objectStats{maxWidth}  = $objectStats{maxWidth}  > $fileObject{width}  ? $objectStats{maxWidth}  : $fileObject{width};
        $objectStats{maxHeight} = $objectStats{maxHeight} > $fileObject{height} ? $objectStats{maxHeight} : $fileObject{height};
            
        push(@objects, \%fileObject);
    }
    
    
    
    if(!$objectStats{good}){
        print "\n\n    found no usable images - quitting\n";
        die;
    } else {
        print "\n\n    found $objectStats{good} usable images";
    }
    
    print "\n";


    $jobOptions{jobDir} = "$jobOptions{srcDir}/reconstruction-with-image-size-$jobOptions{resizeTo}";
    
    $jobOptions{step_1_convert}         = "$jobOptions{jobDir}/_convert.templist.txt";
    $jobOptions{step_1_vlsift}          = "$jobOptions{jobDir}/_vlsift.templist.txt";
    $jobOptions{step_1_gzip}            = "$jobOptions{jobDir}/_gzip.templist.txt";
    
    $jobOptions{step_2_filelist}        = "$jobOptions{jobDir}/_filelist.templist.txt";
    $jobOptions{step_2_macthes_jobs}    = "$jobOptions{jobDir}/_matches_jobs.templist.txt";
    $jobOptions{step_2_matches_dir}  	= "$jobOptions{jobDir}/matches";
    $jobOptions{step_2_matches}         = "$jobOptions{jobDir}/matches.init.txt";
    
    $jobOptions{step_3_filelist}        = "$jobOptions{jobDir}/list.txt";
    $jobOptions{step_3_bundlerOptions}  = "$jobOptions{jobDir}/options.txt";
    
    mkdir($jobOptions{jobDir});
        
    foreach $fileObject (@objects) {
        if($fileObject->{isOk}){
            $fileObject->{step_0_resizedImage}  = "$jobOptions{jobDir}/$fileObject->{base}.jpg";
            
            $fileObject->{step_1_pgmFile}       = "$jobOptions{jobDir}/$fileObject->{base}.pgm";
            $fileObject->{step_1_keyFile}       = "$jobOptions{jobDir}/$fileObject->{base}.key";
            $fileObject->{step_1_gzFile}        = "$jobOptions{jobDir}/$fileObject->{base}.key.gz";
        }
    }
    
#    exit
}

sub resize {
    print "\n";
    print "\n  - preparing images - "; now(); print "\n";
    print "\n";

    chdir($jobOptions{jobDir});
    
    foreach $fileObject (@objects) {
        if($fileObject->{isOk}){
			unless (-e "$fileObject->{step_0_resizedImage}"){
          	  if($jobOptions{resizeTo} != "orig" && (($fileObject->{width} > $jobOptions{resizeTo}) || ($fileObject->{height} > $jobOptions{resizeTo}))){
	                print "\n    resizing $fileObject->{src} \tto $fileObject->{step_0_resizedImage}";
                
	                run("convert -resize $jobOptions{resizeTo}x$jobOptions{resizeTo} -quality 100 \"$jobOptions{srcDir}/$fileObject->{src}\" \"$fileObject->{step_0_resizedImage}\"");

	            } else {
	                print "\n     copying $fileObject->{src} \tto $fileObject->{step_0_resizedImage}";
                
	                copy("$CURRENT_DIR/$fileObject->{src}", "$fileObject->{step_0_resizedImage}");
	            }
			} else {	
	          	print "\n     using existing $fileObject->{src} \tto $fileObject->{step_0_resizedImage}";
			}
            
            chomp($file_resolution    = `jhead \"$fileObject->{step_0_resizedImage}\" | grep "Resolution"`);
            ($fileObject->{width}, $fileObject->{height})    = $file_resolution =~ /: ([0-9]*) x ([0-9]*)/;
            print "\t ($fileObject->{width} x $fileObject->{height})";
        }
    }
    
    if($args{"--end-with"} ne "resize"){
        getKeypoints();
    }
}

sub getKeypoints {
    print "\n";
    print "\n  - finding keypoints - "; now(); print "\n";
    print "\n\n";
    
    chdir($jobOptions{jobDir});
    
    $vlsiftJobs    = "";
    
	$c = 0;

    foreach $fileObject (@objects) {
		$c = $c+1;
	
        if($fileObject->{isOk}){
            if($args{"--lowe-sift"}){
                $vlsiftJobs    .= "echo -n \"$c/$objectStats{good} - \" && convert -format pgm \"$fileObject->{step_0_resizedImage}\" \"$fileObject->{step_1_pgmFile}\"";
                $vlsiftJobs    .= " && \"$BIN_PATH/sift\" < \"$fileObject->{step_1_pgmFile}\" > \"$fileObject->{step_1_keyFile}\"";
                $vlsiftJobs    .= " && gzip -f \"$fileObject->{step_1_keyFile}\"";
                $vlsiftJobs    .= " && rm -f \"$fileObject->{step_1_pgmFile}\"";
                $vlsiftJobs    .= " && rm -f \"$fileObject->{step_1_keyFile}.sift\"\n";
            } else {
				unless (-e "$jobOptions{jobDir}/$fileObject->{base}.key.bin") {
	                $vlsiftJobs    .= "echo -n \"$c/$objectStats{good} - \" && convert -format pgm \"$fileObject->{step_0_resizedImage}\" \"$fileObject->{step_1_pgmFile}\"";
	                $vlsiftJobs    .= " && \"$BIN_PATH/vlsift\" \"$fileObject->{step_1_pgmFile}\" -o \"$fileObject->{step_1_keyFile}.sift\" > /dev/null && perl \"$BIN_PATH/../convert_vlsift_to_lowesift.pl\" \"$jobOptions{jobDir}/$fileObject->{base}\"";
	                $vlsiftJobs    .= " && gzip -f \"$fileObject->{step_1_keyFile}\"";
	                $vlsiftJobs    .= " && rm -f \"$fileObject->{step_1_pgmFile}\"";
	                $vlsiftJobs    .= " && rm -f \"$fileObject->{step_1_keyFile}.sift\"\n";
				} else {
					print "using existing $jobOptions{jobDir}/$fileObject->{base}.key.bin\n";
				}
            }
        }
    }
    
    open (SIFT_DEST, ">$jobOptions{step_1_vlsift}");
    print SIFT_DEST $vlsiftJobs;
    close(SIFT_DEST);
    
    run("\"$BIN_PATH/parallel\" --halt-on-error 1 -j3 < \"$jobOptions{step_1_vlsift}\"");
    
    if($args{"--end-with"} ne "getKeypoints"){
        match();
    }
}

sub match {
    print "\n";
    print "\n  - matching keypoints - "; now(); print "\n";
    print "\n";

    chdir($jobOptions{jobDir});
    mkdir($jobOptions{step_2_matches_dir});
    
    $matchesJobs = "";

	my $c = 0;
	my $t = ($objectStats{good}-1) * ($objectStats{good}/2);
	
	for (my $i = 0; $i < $objectStats{good}; $i++) {
		for (my $j = $i+1; $j < $objectStats{good}; $j++) {
			$c++;
			unless (-e "$jobOptions{step_2_matches_dir}/$i-$j.txt"){ 
				
			   
				$matchesJobs        .=  "echo -n \".\" && touch \"$jobOptions{step_2_matches_dir}/$i-$j.txt\" && \"$BIN_PATH/KeyMatch\" \"@objects[$i]->{step_1_keyFile}\" \"@objects[$j]->{step_1_keyFile}\" \"$jobOptions{step_2_matches_dir}/$i-$j.txt\" $args{'--matcher-ratio'} $args{'--matcher-threshold'}\n";
			}
		}
	}
	
    open (MATCH_DEST, ">$jobOptions{step_2_macthes_jobs}");
    print MATCH_DEST $matchesJobs;
    close(MATCH_DEST);
	
    run("\"$BIN_PATH/parallel\" --halt-on-error 1 -j+0 < \"$jobOptions{step_2_macthes_jobs}\"");
	
	run("rm -f \"$jobOptions{step_2_matches}\"");
	
	for (my $i = 0; $i < $objectStats{good}; $i++) {
		for (my $j = $i+1; $j < $objectStats{good}; $j++) {
			$c++;
			
			if (-e "$jobOptions{step_2_matches_dir}/$i-$j.txt" && (-s "$jobOptions{step_2_matches_dir}/$i-$j.txt") > 0) {
				run("echo \"$i $j\" >> \"$jobOptions{step_2_matches}\" && cat \"$jobOptions{step_2_matches_dir}/$i-$j.txt\" >> \"$jobOptions{step_2_matches}\"");
			}
		}
	}
	
    foreach $fileObject (@objects) {
        if($fileObject->{isOk}){
            if($fileObject->{isOk}){
                $filesList        .= "$fileObject->{step_1_keyFile}\n";
            }
        }
    }
	
    open (MATCH_DEST, ">$jobOptions{step_2_filelist}");
    print MATCH_DEST $filesList;
    close(MATCH_DEST);
    
 #   run("\"$BIN_PATH/KeyMatchFull\" \"$jobOptions{step_2_filelist}\" \"$jobOptions{step_2_matches}\"    ");
    
    if($args{"--end-with"} ne "match"){
        bundler();
    }
}

sub bundler {
    print "\n";
    print "\n  - running bundler - "; now(); print "\n";
    print "\n";
	
    chdir($jobOptions{jobDir});
    
    mkdir($jobOptions{jobDir}."/bundle");
    mkdir($jobOptions{jobDir}."/pmvs");
    mkdir($jobOptions{jobDir}."/pmvs/txt");
    mkdir($jobOptions{jobDir}."/pmvs/visualize");
    mkdir($jobOptions{jobDir}."/pmvs/models");
    
    $filesList = "";
    
    foreach $fileObject (@objects) {
        if($fileObject->{isOk}){
            if($fileObject->{isOk}){
                $filesList        .= sprintf("\./%s.jpg 0 %0.5f\n", $fileObject->{base}, $fileObject->{focalpx});
            }
        }
    }
    
    chomp($filesList);
    
    $bundlerOptions  = "--match_table matches.init.txt\n";
    $bundlerOptions .= "--output bundle.out\n";
    $bundlerOptions .= "--output_all bundle_\n";
    $bundlerOptions .= "--output_dir bundle\n";
    $bundlerOptions .= "--variable_focal_length\n";
    $bundlerOptions .= "--use_focal_estimate\n";
    $bundlerOptions .= "--constrain_focal\n";
    $bundlerOptions .= "--constrain_focal_weight 0.0\n";
    $bundlerOptions .= "--estimate_distortion\n";
    $bundlerOptions .= "--run_bundle";
        
    system("echo \"$bundlerOptions\" > \"$jobOptions{step_3_bundlerOptions}\"");

    open (BUNDLER_DEST, ">$jobOptions{step_3_filelist}");
    print BUNDLER_DEST $filesList;
    close(BUNDLER_DEST);
    
    run("\"$BIN_PATH/bundler\" \"$jobOptions{step_3_filelist}\" --options_file \"$jobOptions{step_3_bundlerOptions}\" > bundle/out");
    run("\"$BIN_PATH/Bundle2PMVS\" \"$jobOptions{step_3_filelist}\" bundle/bundle.out");
    run("\"$BIN_PATH/RadialUndistort\" \"$jobOptions{step_3_filelist}\" bundle/bundle.out pmvs");
    
    $i = 0;
    
    foreach $fileObject (@objects) {
        if($fileObject->{isOk}){
            if($fileObject->{isOk}){
                if (-e "pmvs/$fileObject->{base}.rd.jpg"){
                    $nr = sprintf("%08d", $i++);
                
                    system("mv pmvs/$fileObject->{base}.rd.jpg pmvs/visualize/$nr.jpg");
                    system("mv pmvs/$nr.txt pmvs/txt/$nr.txt");
                }
            }
        }
    }
    
    system("\"$BIN_PATH/Bundle2Vis\" pmvs/bundle.rd.out pmvs/vis.dat");
    
    if($args{"--end-with"} ne "bundler"){
        cmvs();
    }
}

sub cmvs {
    print "\n";
    print "\n  - running cmvs - "; now(); print "\n";
    print "\n";

    chdir($jobOptions{jobDir});
    
    run("\"$BIN_PATH/cmvs\" pmvs/ $args{'--cmvs-maxImages'} $CORES");
    run("\"$BIN_PATH/genOption\" pmvs/ $args{'--pmvs-level'} $args{'--pmvs-csize'} $args{'--pmvs-threshold'} $args{'--pmvs-wsize'} $args{'--pmvs-minImageNum'} $CORES");
    
    if($args{"--end-with"} ne "cmvs"){
        pmvs();
    }
}

sub pmvs {
    print "\n";
    print "\n  - running pmvs - ";
    print "\n";

    chdir($jobOptions{jobDir});
    
    run("\"$BIN_PATH/pmvs2\" pmvs/ option-0000");
    
    system("cp -Rf \"$jobOptions{jobDir}/pmvs/models\" \"$jobOptions{jobDir}-results\"");
<<<<<<< HEAD

    if($args{"--end-with"} ne "pmvs"){
        gpsAlign();
    }
}

sub gpsAlign {
    print "\n";
    print "\n  - aligning reconstruction with GPS - ";
    print "\n";

    chdir($jobOptions{jobDir});

    # Create opensfm working folder
    mkdir("opensfm");

    # Convert bundle.out to opensfm
    run("\"$OPENSFM_PATH/bin/import_bundler\" opensfm --list list.txt --bundleout bundle/bundle.out");

    # Align reconstruction.json
    run("\"$OPENSFM_PATH/bin/align\" opensfm");

    # Write corrected GPS to images
    run("\"$OPENSFM_PATH/bin/update_geotag\" opensfm");

    if($args{"--end-with"} ne "gpsAlign"){
        opensfm();
    }
}

sub opensfm {
    print "\n";
    print "\n  - reconstruct using OpenSfM - ";
    print "\n";

    chdir($jobOptions{jobDir});

    # Create opensfm working folder
    mkdir("opensfm");

    # Convert bundler's input to opensfm
    run("\"$OPENSFM_PATH/bin/import_bundler\" opensfm --list list.txt");

    # Run OpenSfM reconstruction
    run("\"$OPENSFM_PATH/bin/run_all\" opensfm");

    # Convert back to bundler's format
    run("\"$OPENSFM_PATH/bin/export_bundler\" opensfm");
=======
    
    if($args{"--end-with"} ne "pmvs"){
        odm_meshing();
    }
}

sub odm_meshing {
    print "\n";
    print "\n  - running meshing - ";
    print "\n";
    
    chdir($jobOptions{jobDir});
    mkdir($jobOptions{jobDir}."/odm_meshing");    


    run("\"$BIN_PATH/odm_meshing\" -inputFile $jobOptions{jobDir}-results/option-0000.ply -outputFile $jobOptions{jobDir}-results/odm_mesh-0000.ply -logFile $jobOptions{jobDir}/odm_meshing/odm_meshing_log.txt -maxVertexCount $args{'--odm_meshing-maxVertexCount'} -octreeDepth $args{'--odm_meshing-octreeDepth'} -samplesPerNode $args{'--odm_meshing-samplesPerNode'}" );
    
    if($args{"--end-with"} ne "odm_meshing"){
        odm_texturing();
    }
}

sub odm_texturing {
    print "\n";
    print "\n  - running texturing - ";
    print "\n";
    
    chdir($jobOptions{jobDir});
    mkdir($jobOptions{jobDir}."/odm_texturing");   
    mkdir("$jobOptions{jobDir}-results/odm_texturing"); 


    run("\"$BIN_PATH/odm_texturing\" -bundleFile $jobOptions{jobDir}/pmvs/bundle.rd.out -imagesPath $jobOptions{srcDir}/ -imagesListPath $jobOptions{jobDir}/pmvs/list.rd.txt -inputModelPath $jobOptions{jobDir}-results/odm_mesh-0000.ply -outputFolder $jobOptions{jobDir}-results/odm_texturing/ -textureResolution $args{'--odm_texturing-textureResolution'} -bundleResizedTo $jobOptions{resizeTo} -textureWithSize $args{'--odm_texturing-textureWithSize'} -logFile $jobOptions{jobDir}/odm_texturing/odm_texturing_log.txt" );
    
    if($args{"--end-with"} ne "odm_texturing"){
        odm_georeferencing();
    }

}

sub odm_georeferencing {
    print "\n";
    print "\n  - running georeferencing - ";
    print "\n";
    
    chdir($jobOptions{jobDir});
    mkdir($jobOptions{jobDir}."/odm_georeferencing");

    run("\"$BIN_PATH/odm_extract_utm\" -imagesPath $jobOptions{srcDir}/ -imageListFile $jobOptions{jobDir}/pmvs/list.rd.txt -outputCoordFile $jobOptions{jobDir}/odm_georeferencing/coordFile.txt");

    run("\"$BIN_PATH/odm_georef\" -bundleFile $jobOptions{jobDir}/pmvs/bundle.rd.out -coordFile $jobOptions{jobDir}/odm_georeferencing/coordFile.txt -inputFile $jobOptions{jobDir}-results/odm_texturing/odm_textured_model.obj -outputFile $jobOptions{jobDir}-results/odm_texturing/odm_textured_model_geo.obj");
    
    if($args{"--end-with"} ne "odm_georeferencing"){
        odm_orthophoto();
    }

}


sub odm_orthophoto {
    print "\n";
    print "\n  - running orthophoto generation - ";
    print "\n";
    
    chdir($jobOptions{jobDir});
    mkdir($jobOptions{jobDir}."/odm_orthophoto");


    run("\"$BIN_PATH/odm_orthophoto\" -inputFile $jobOptions{jobDir}-results/odm_texturing/odm_textured_model_geo.obj -outputFile $jobOptions{jobDir}-results/odm_orthphoto.png -resolution 20.0 -boundry -200 -200 -200 200 200 200 200 -200");

>>>>>>> 4d73ed45
}

parseArgs();
prepareObjects();
    
chdir($jobOptions{jobDir});
    
switch ($args{"--start-with"}) {
<<<<<<< HEAD
    case "resize"          { resize();          }
    case "getKeypoints"    { getKeypoints();    }
    case "match"           { match();           }
    case "bundler"         { bundler();         }
    case "cmvs"            { cmvs();            }
    case "pmvs"            { pmvs();            }
    case "gpsAlign"        { gpsAlign();        }
    case "opensfm"         { opensfm();         }
=======
    case "resize"              { resize();              }
    case "getKeypoints"        { getKeypoints();        }    
    case "match"               { match();               }
    case "bundler"             { bundler();             }
    case "cmvs"                { cmvs();                }
    case "pmvs"                { pmvs();                }
    case "odm_meshing"         { odm_meshing();         }
    case "odm_texturing"       { odm_texturing();       }
    case "odm_georeferencing"  { odm_georeferencing();  }
    case "odm_orthophoto"      { odm_orthophoto();      }
>>>>>>> 4d73ed45
}

print "\n";
print "\n  - done - "; now(); print "\n";
print "\n";<|MERGE_RESOLUTION|>--- conflicted
+++ resolved
@@ -700,7 +700,75 @@
     run("\"$BIN_PATH/pmvs2\" pmvs/ option-0000");
     
     system("cp -Rf \"$jobOptions{jobDir}/pmvs/models\" \"$jobOptions{jobDir}-results\"");
-<<<<<<< HEAD
+    
+    if($args{"--end-with"} ne "pmvs"){
+        odm_meshing();
+    }
+}
+
+sub odm_meshing {
+    print "\n";
+    print "\n  - running meshing - ";
+    print "\n";
+    
+    chdir($jobOptions{jobDir});
+    mkdir($jobOptions{jobDir}."/odm_meshing");    
+
+
+    run("\"$BIN_PATH/odm_meshing\" -inputFile $jobOptions{jobDir}-results/option-0000.ply -outputFile $jobOptions{jobDir}-results/odm_mesh-0000.ply -logFile $jobOptions{jobDir}/odm_meshing/odm_meshing_log.txt -maxVertexCount $args{'--odm_meshing-maxVertexCount'} -octreeDepth $args{'--odm_meshing-octreeDepth'} -samplesPerNode $args{'--odm_meshing-samplesPerNode'}" );
+    
+    if($args{"--end-with"} ne "odm_meshing"){
+        odm_texturing();
+    }
+}
+
+sub odm_texturing {
+    print "\n";
+    print "\n  - running texturing - ";
+    print "\n";
+    
+    chdir($jobOptions{jobDir});
+    mkdir($jobOptions{jobDir}."/odm_texturing");   
+    mkdir("$jobOptions{jobDir}-results/odm_texturing"); 
+
+
+    run("\"$BIN_PATH/odm_texturing\" -bundleFile $jobOptions{jobDir}/pmvs/bundle.rd.out -imagesPath $jobOptions{srcDir}/ -imagesListPath $jobOptions{jobDir}/pmvs/list.rd.txt -inputModelPath $jobOptions{jobDir}-results/odm_mesh-0000.ply -outputFolder $jobOptions{jobDir}-results/odm_texturing/ -textureResolution $args{'--odm_texturing-textureResolution'} -bundleResizedTo $jobOptions{resizeTo} -textureWithSize $args{'--odm_texturing-textureWithSize'} -logFile $jobOptions{jobDir}/odm_texturing/odm_texturing_log.txt" );
+    
+    if($args{"--end-with"} ne "odm_texturing"){
+        odm_georeferencing();
+    }
+
+}
+
+sub odm_georeferencing {
+    print "\n";
+    print "\n  - running georeferencing - ";
+    print "\n";
+    
+    chdir($jobOptions{jobDir});
+    mkdir($jobOptions{jobDir}."/odm_georeferencing");
+
+    run("\"$BIN_PATH/odm_extract_utm\" -imagesPath $jobOptions{srcDir}/ -imageListFile $jobOptions{jobDir}/pmvs/list.rd.txt -outputCoordFile $jobOptions{jobDir}/odm_georeferencing/coordFile.txt");
+
+    run("\"$BIN_PATH/odm_georef\" -bundleFile $jobOptions{jobDir}/pmvs/bundle.rd.out -coordFile $jobOptions{jobDir}/odm_georeferencing/coordFile.txt -inputFile $jobOptions{jobDir}-results/odm_texturing/odm_textured_model.obj -outputFile $jobOptions{jobDir}-results/odm_texturing/odm_textured_model_geo.obj");
+    
+    if($args{"--end-with"} ne "odm_georeferencing"){
+        odm_orthophoto();
+    }
+
+}
+
+
+sub odm_orthophoto {
+    print "\n";
+    print "\n  - running orthophoto generation - ";
+    print "\n";
+    
+    chdir($jobOptions{jobDir});
+    mkdir($jobOptions{jobDir}."/odm_orthophoto");
+
+
+    run("\"$BIN_PATH/odm_orthophoto\" -inputFile $jobOptions{jobDir}-results/odm_texturing/odm_textured_model_geo.obj -outputFile $jobOptions{jobDir}-results/odm_orthphoto.png -resolution 20.0 -boundry -200 -200 -200 200 200 200 200 -200");
 
     if($args{"--end-with"} ne "pmvs"){
         gpsAlign();
@@ -749,79 +817,8 @@
 
     # Convert back to bundler's format
     run("\"$OPENSFM_PATH/bin/export_bundler\" opensfm");
-=======
-    
-    if($args{"--end-with"} ne "pmvs"){
-        odm_meshing();
-    }
-}
-
-sub odm_meshing {
-    print "\n";
-    print "\n  - running meshing - ";
-    print "\n";
-    
-    chdir($jobOptions{jobDir});
-    mkdir($jobOptions{jobDir}."/odm_meshing");    
-
-
-    run("\"$BIN_PATH/odm_meshing\" -inputFile $jobOptions{jobDir}-results/option-0000.ply -outputFile $jobOptions{jobDir}-results/odm_mesh-0000.ply -logFile $jobOptions{jobDir}/odm_meshing/odm_meshing_log.txt -maxVertexCount $args{'--odm_meshing-maxVertexCount'} -octreeDepth $args{'--odm_meshing-octreeDepth'} -samplesPerNode $args{'--odm_meshing-samplesPerNode'}" );
-    
-    if($args{"--end-with"} ne "odm_meshing"){
-        odm_texturing();
-    }
-}
-
-sub odm_texturing {
-    print "\n";
-    print "\n  - running texturing - ";
-    print "\n";
-    
-    chdir($jobOptions{jobDir});
-    mkdir($jobOptions{jobDir}."/odm_texturing");   
-    mkdir("$jobOptions{jobDir}-results/odm_texturing"); 
-
-
-    run("\"$BIN_PATH/odm_texturing\" -bundleFile $jobOptions{jobDir}/pmvs/bundle.rd.out -imagesPath $jobOptions{srcDir}/ -imagesListPath $jobOptions{jobDir}/pmvs/list.rd.txt -inputModelPath $jobOptions{jobDir}-results/odm_mesh-0000.ply -outputFolder $jobOptions{jobDir}-results/odm_texturing/ -textureResolution $args{'--odm_texturing-textureResolution'} -bundleResizedTo $jobOptions{resizeTo} -textureWithSize $args{'--odm_texturing-textureWithSize'} -logFile $jobOptions{jobDir}/odm_texturing/odm_texturing_log.txt" );
-    
-    if($args{"--end-with"} ne "odm_texturing"){
-        odm_georeferencing();
-    }
-
-}
-
-sub odm_georeferencing {
-    print "\n";
-    print "\n  - running georeferencing - ";
-    print "\n";
-    
-    chdir($jobOptions{jobDir});
-    mkdir($jobOptions{jobDir}."/odm_georeferencing");
-
-    run("\"$BIN_PATH/odm_extract_utm\" -imagesPath $jobOptions{srcDir}/ -imageListFile $jobOptions{jobDir}/pmvs/list.rd.txt -outputCoordFile $jobOptions{jobDir}/odm_georeferencing/coordFile.txt");
-
-    run("\"$BIN_PATH/odm_georef\" -bundleFile $jobOptions{jobDir}/pmvs/bundle.rd.out -coordFile $jobOptions{jobDir}/odm_georeferencing/coordFile.txt -inputFile $jobOptions{jobDir}-results/odm_texturing/odm_textured_model.obj -outputFile $jobOptions{jobDir}-results/odm_texturing/odm_textured_model_geo.obj");
-    
-    if($args{"--end-with"} ne "odm_georeferencing"){
-        odm_orthophoto();
-    }
-
-}
-
-
-sub odm_orthophoto {
-    print "\n";
-    print "\n  - running orthophoto generation - ";
-    print "\n";
-    
-    chdir($jobOptions{jobDir});
-    mkdir($jobOptions{jobDir}."/odm_orthophoto");
-
-
-    run("\"$BIN_PATH/odm_orthophoto\" -inputFile $jobOptions{jobDir}-results/odm_texturing/odm_textured_model_geo.obj -outputFile $jobOptions{jobDir}-results/odm_orthphoto.png -resolution 20.0 -boundry -200 -200 -200 200 200 200 200 -200");
-
->>>>>>> 4d73ed45
-}
+}
+
 
 parseArgs();
 prepareObjects();
@@ -829,16 +826,6 @@
 chdir($jobOptions{jobDir});
     
 switch ($args{"--start-with"}) {
-<<<<<<< HEAD
-    case "resize"          { resize();          }
-    case "getKeypoints"    { getKeypoints();    }
-    case "match"           { match();           }
-    case "bundler"         { bundler();         }
-    case "cmvs"            { cmvs();            }
-    case "pmvs"            { pmvs();            }
-    case "gpsAlign"        { gpsAlign();        }
-    case "opensfm"         { opensfm();         }
-=======
     case "resize"              { resize();              }
     case "getKeypoints"        { getKeypoints();        }    
     case "match"               { match();               }
@@ -849,7 +836,8 @@
     case "odm_texturing"       { odm_texturing();       }
     case "odm_georeferencing"  { odm_georeferencing();  }
     case "odm_orthophoto"      { odm_orthophoto();      }
->>>>>>> 4d73ed45
+    case "gpsAlign"            { gpsAlign();            }
+    case "opensfm"             { opensfm();             }
 }
 
 print "\n";
