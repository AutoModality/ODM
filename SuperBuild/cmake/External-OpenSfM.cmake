set(_proj_name opensfm)
set(_SB_BINARY_DIR "${SB_BINARY_DIR}/${_proj_name}")

ExternalProject_Add(${_proj_name}
  DEPENDS           ceres opencv opengv
  PREFIX            ${_SB_BINARY_DIR}
  TMP_DIR           ${_SB_BINARY_DIR}/tmp
  STAMP_DIR         ${_SB_BINARY_DIR}/stamp
  #--Download step--------------
  DOWNLOAD_DIR      ${SB_DOWNLOAD_DIR}
<<<<<<< HEAD
  URL               https://github.com/mapillary/OpenSfM/archive/93ae099862297c36ae94dd56fca1c062aa2bb60d.zip
  URL_MD5           f0d8ec8a8dc9e0f6fd55f77d5407e50f
=======
  URL               https://github.com/mapillary/OpenSfM/archive/e3f56375f834822f1e03d37bd9b48777acc092ed.zip
  URL_MD5           0560754729245891ee8279f7c788b044
>>>>>>> e97fdf79
  #--Update/Patch step----------
  UPDATE_COMMAND    ""
  #--Configure step-------------
  SOURCE_DIR        ${SB_SOURCE_DIR}/${_proj_name}
  CONFIGURE_COMMAND cmake <SOURCE_DIR>/${_proj_name}/src
    -DCERES_ROOT_DIR=${SB_INSTALL_DIR}
    -DOpenCV_DIR=${SB_INSTALL_DIR}/share/OpenCV
    -DOPENSFM_BUILD_TESTS=off

  #--Build step-----------------
  BINARY_DIR        ${_SB_BINARY_DIR}
  #--Install step---------------
  INSTALL_COMMAND    ""
  #--Output logging-------------
  LOG_DOWNLOAD      OFF
  LOG_CONFIGURE     OFF
  LOG_BUILD         OFF
)<|MERGE_RESOLUTION|>--- conflicted
+++ resolved
@@ -8,13 +8,8 @@
   STAMP_DIR         ${_SB_BINARY_DIR}/stamp
   #--Download step--------------
   DOWNLOAD_DIR      ${SB_DOWNLOAD_DIR}
-<<<<<<< HEAD
   URL               https://github.com/mapillary/OpenSfM/archive/93ae099862297c36ae94dd56fca1c062aa2bb60d.zip
   URL_MD5           f0d8ec8a8dc9e0f6fd55f77d5407e50f
-=======
-  URL               https://github.com/mapillary/OpenSfM/archive/e3f56375f834822f1e03d37bd9b48777acc092ed.zip
-  URL_MD5           0560754729245891ee8279f7c788b044
->>>>>>> e97fdf79
   #--Update/Patch step----------
   UPDATE_COMMAND    ""
   #--Configure step-------------
