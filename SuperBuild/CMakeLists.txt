--- conflicted
+++ resolved
@@ -132,11 +132,7 @@
 
 externalproject_add(mve
     GIT_REPOSITORY  https://github.com/simonfuhrmann/mve.git
-<<<<<<< HEAD
-    GIT_TAG         97c5b741bebcb5b74976db679344acefab320e70
-=======
     GIT_TAG         fb942b4458dbf8490c9a4c6b81b9b9f57c593c0f
->>>>>>> 4ea094f0
     UPDATE_COMMAND  ""
     SOURCE_DIR      ${SB_SOURCE_DIR}/elibs/mve
     CONFIGURE_COMMAND ""
