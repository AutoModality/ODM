--- conflicted
+++ resolved
@@ -140,21 +140,6 @@
     INSTALL_COMMAND ""
 )
 
-<<<<<<< HEAD
-=======
-externalproject_add(smvs
-    DEPENDS         mve
-    GIT_REPOSITORY  https://github.com/flanggut/smvs.git
-    GIT_TAG         7cf59084329d494068c67bd57bfeae5660584ad3
-    UPDATE_COMMAND  ""
-    SOURCE_DIR      ${SB_SOURCE_DIR}/elibs/smvs
-    CONFIGURE_COMMAND ""
-    BUILD_IN_SOURCE 1
-    BUILD_COMMAND   make
-    INSTALL_COMMAND ""
-)
-
->>>>>>> 81e35947
 externalproject_add(poissonrecon
     GIT_REPOSITORY    https://github.com/mkazhdan/PoissonRecon.git
     GIT_TAG           ce5005ae3094d902d551a65a8b3131e06f45e7cf
