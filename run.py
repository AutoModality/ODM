#!/usr/bin/python

import os
import sys
import multiprocessing
import json
import datetime
import re
import subprocess
import shutil
import shlex
# import collections  # Never used
import fractions
import argparse
import errno

import knnMatch_exif

# the defs
CURRENT_DIR = os.getcwd()
BIN_PATH_ABS = os.path.abspath(os.path.dirname(os.path.abspath(__file__)))
OPENSFM_PATH = os.path.join(BIN_PATH_ABS, "src/OpenSfM")
CORES = multiprocessing.cpu_count()


def get_ccd_widths():
    """Return the CCD Width of the camera listed in the JSON defs file."""
    with open(BIN_PATH_ABS + '/ccd_defs.json') as jsonFile:
        return json.load(jsonFile)

objects = []
ccdWidths = get_ccd_widths()

BIN_PATH = BIN_PATH_ABS + '/bin'

objectStats = {
    'count': 0, 'good': 0, 'bad': 0, 'minWidth': 0, 'minHeight': 0,
    'maxWidth': 0, 'maxHeight': 0
    }

jobOptions = {'resizeTo': 0, 'srcDir': CURRENT_DIR, 'utmZone': -999,
              'utmSouth': False, 'utmEastOffset': 0, 'utmNorthOffset': 0}

# parse arguments
processopts = ['resize', 'getKeypoints', 'match', 'bundler', 'cmvs', 'pmvs',
               'odm_meshing', 'odm_texturing', 'odm_georeferencing',
               'odm_orthophoto']

parser = argparse.ArgumentParser(description='OpenDroneMap')
parser.add_argument('--resize-to',  # currently doesn't support 'orig'
                    metavar='<integer>',
                    default=2400,
                    type=int,
                    help='resizes images by the largest side')

parser.add_argument('--start-with', '-s',
                    metavar='<string>',
                    default='resize',
                    choices=processopts,
                    help=('Can be one of: ' + ' | '.join(processopts)))

parser.add_argument('--end-with', '-e',
                    metavar='<string>',
                    default='odm_orthophoto',
                    choices=processopts,
                    help=('Can be one of:' + ' | '.join(processopts)))

parser.add_argument('--run-only',
                    metavar='<string>',
                    choices=processopts,
                    help=('Can be one of:' + ' | '.join(processopts)))

parser.add_argument('--force-focal',
                    metavar='<positive float>',
                    type=float,
                    help=('Override the focal length information for the '
                            'images'))

parser.add_argument('--force-ccd',
                    metavar='<positive float>',
                    type=float,
                    help='Override the ccd width information for the images')

parser.add_argument('--matcher-threshold',
                    metavar='<percent>',
                    default=2.0,
                    type=float,
                    help=('Ignore matched keypoints if the two images share '
                            'less than <float> percent of keypoints'))

parser.add_argument('--matcher-ratio',
                    metavar='<float>',
                    default=0.6,
                    type=float,
                    help=('Ratio of the distance to the next best matched '
                            'keypoint'))

parser.add_argument('--matcher-preselect',
                    type=bool,
                    metavar='',
                    default=True,
                    help=('use GPS exif data, if available, to match each '
                            'image only with its k-nearest neighbors, or all '
                            'images within a certain distance threshold'))

parser.add_argument('--matcher-useKnn',
                    type=bool,
                    metavar='',
                    default=True,
                    help=('use GPS exif data, if available, to match each '
                            'image only with its k-nearest neighbors, or all '
                            'images within a certain distance threshold'))

parser.add_argument('--matcher-kDistance',
                    metavar='<integer>',
                    default=20,
                    type=int,
                    help='')

parser.add_argument('--cmvs-maxImages',
                    metavar='<integer>',
                    default=500,
                    type=int,
                    help='The maximum number of images per cluster')

parser.add_argument('--pmvs-level',
                    metavar='<positive integer>',
                    default=1,
                    type=int,
                    help=('The level in the image pyramid that is used '
                            'for the computation. see '
                            'http://www.di.ens.fr/pmvs/documentation.html for '
                            'more pmvs documentation'))

parser.add_argument('--pmvs-csize',
                    metavar='< positive integer>',
                    default=2,
                    type=int,
                    help='Cell size controls the density of reconstructions')

parser.add_argument('--pmvs-threshold',
                    metavar='<float: -1.0 <= x <= 1.0>',
                    default=0.7,
                    type=float,
                    help=('A patch reconstruction is accepted as a success '
                            'and kept, if its associcated photometric consistency '
                            'measure is above this threshold.'))

parser.add_argument('--pmvs-wsize',
                    metavar='<positive integer>',
                    default=7,
                    type=int,
                    help=('pmvs samples wsize x wsize pixel colors from '
                            'each image to compute photometric consistency '
                            'score. For example, when wsize=7, 7x7=49 pixel '
                            'colors are sampled in each image. Increasing the '
                            'value leads to more stable reconstructions, but '
                            'the program becomes slower.'))

parser.add_argument('--pmvs-minImageNum',
                    metavar='<positive integer>',
                    default=3,
                    type=int,
                    help=('Each 3D point must be visible in at least '
                            'minImageNum images for being reconstructed. 3 is '
                            'suggested in general.'))

parser.add_argument('--odm_meshing-maxVertexCount',
                    metavar='<positive integer>',
                    default=100000,
                    type=int,
                    help='The maximum vertex count of the output mesh')

parser.add_argument('--odm_meshing-octreeDepth',
                    metavar='<positive integer>',
                    default=9,
                    type=int,
                    help=('Oct-tree depth used in the mesh reconstruction, '
                            'increase to get more vertices, recommended '
                            'values are 8-12'))

parser.add_argument('--odm_meshing-samplesPerNode',
                    metavar='<float >= 1.0>',
                    default=1,
                    type=float,
                    help=('Number of points per octree node, recommended '
                            'value: 1.0'))

parser.add_argument('--odm_meshing-solverDivide',
                    metavar='<positive integer>',
                    default=9,
                    type=int,
                    help=('Oct-tree depth at which the Laplacian equation '
                            'is solved in the surface reconstruction step. '
                            'Increasing this value increases computation '
                            'times slightly but helps reduce memory usage.'))

parser.add_argument('--odm_texturing-textureResolution',
                    metavar='<positive integer>',
                    default=4096,
                    type=int,
                    help=('The resolution of the output textures. Must be '
                            'greater than textureWithSize.'))

parser.add_argument('--odm_texturing-textureWithSize',
                    metavar='<positive integer>',
                    default=3600,
                    type=int,
                    help=('The resolution to rescale the images performing '
                            'the texturing.'))

parser.add_argument('--odm_georeferencing-gcpFile',
                    metavar='<path string>',
                    default='gcp_list.txt',
                    help=('path to the file containing the ground control '
                            'points used for georeferencing.The file needs to '
                            'be on the following line format: \neasting '
                            'northing height pixelrow pixelcol imagename'))

parser.add_argument('--odm_georeferencing-useGcp',
                    type = bool,
                    default = False,
                    help = 'set to true for enabling GCPs from the file above')

parser.add_argument('--zip-results',
                    action='store_true',
                    default=False,
                    help='compress the results using gunzip')

parser.add_argument('--use-opensfm',
                    type=bool,
                    default=False,
                    help='use OpenSfM instead of Bundler to find the camera positions '
                         '(replaces getKeypoints, match and bundler steps)')

args = parser.parse_args()

print "\n  - configuration:"

print vars(args)
# for key in vars(args):
#     if key != "":
#         print "    " + key + ": " + str(args[key])
# print "\n"


def run(cmd):
    """Run a system command"""
    returnCode = os.system(cmd)
    if (returnCode != 0):
        sys.exit("\nquitting cause: \n\t" + cmd + "\nreturned with code " +
                 str(returnCode) + ".\n")


def now():
    """Return the current time"""
    return datetime.datetime.now().strftime('%a %b %d %H:%M:%S %Z %Y')


def run_and_return(cmdSrc, cmdDest):
    """Run a system command and return the output"""
    srcProcess = subprocess.Popen(shlex.split(cmdSrc), stdout=subprocess.PIPE)
    if cmdDest:
        destProcess = subprocess.Popen(shlex.split(cmdDest),
                                       stdin=srcProcess.stdout,
                                       stdout=subprocess.PIPE)
        stdout, stderr = destProcess.communicate()
    else:
        stdout, stderr = srcProcess.communicate()

    return stdout.decode('ascii')


def mkdir_p(path):
    '''Make a directory including parent directories.
    '''
    try:
        os.makedirs(path)
    except os.error as exc:
        if exc.errno != errno.EEXIST or not os.path.isdir(path):
            raise


def calculate_EPSG(utmZone, south):
    """Calculate and return the EPSG"""
    if south:
        return 32700 + utmZone
    else:
        return 32600 + utmZone


def parse_coordinate_system():
    """Write attributes to jobOptions from coord file"""
    if os.path.isfile(jobOptions['jobDir'] +
                      '/odm_georeferencing/coordFile.txt'):
        with open(jobOptions['jobDir'] + '/odm_georeferencing/coordFile.txt') as f:
            for lineNumber, line in enumerate(f):
                if lineNumber == 0:
                    tokens = line.split(' ')
                    if len(tokens) == 3:
                        utmZoneString = tokens[2][0:len(tokens[2])-2].strip()
                        utmSouthBool = (tokens[2][len(tokens[2])-2].strip() == 'S')
                        jobOptions['csString'] = '+datum=WGS84 +proj=utm +zone=' + utmZoneString + (' +south' if utmSouthBool else '')
                        jobOptions['epsg'] = calculate_EPSG(int(utmZoneString), utmSouthBool)
                elif lineNumber == 1:
                    tokens = line.split(' ')
                    if len(tokens) == 2:
                        jobOptions['utmEastOffset'] = int(tokens[0].strip())
                        jobOptions['utmNorthOffset'] = int(tokens[1].strip())
                else:
                    break


def prepare_objects():
    """Prepare the jobOptions and fileObjects dicts"""
    source_files = run_and_return('ls -1', 'egrep "\.[jJ]{1}[pP]{1}[eE]{0,1}[gG]{1}"')

    print "\n  - source files - " + now()

    for filename in source_files.split('\n'):
        filename = filename.rstrip('\n')
        if not filename:
            continue
        file_make = run_and_return('jhead "' + filename + '"', 'grep "Camera make"')
        file_model = run_and_return('jhead "' + filename + '"', 'grep "Camera model"')
        file_focal = run_and_return('jhead "' + filename + '"', 'grep "Focal length"')
        file_ccd = run_and_return('jhead "' + filename + '"', 'grep "CCD width"')
        file_resolution = run_and_return('jhead "' + filename + '"', 'grep "Resolution"')

        fileObject = {}

        fileObject["src"] = filename
        fileObject["base"] = re.sub("\.[^\.]*$", "", filename)

        match = re.search(": ([^\n\r]*)", file_make)
        if match:
            fileObject["make"] = match.group(1).strip()

        match = re.search(": ([^\n\r]*)", file_model)
        if match:
            fileObject["model"] = match.group(1).strip()

        if "make" in fileObject:
            fileObject["make"] = re.sub("^\s+", "", fileObject["make"])
            fileObject["make"] = re.sub("\s+$", "", fileObject["make"])

        if "model" in fileObject:
            fileObject["model"] = re.sub("^\s+", "", fileObject["model"])
            fileObject["model"] = re.sub("\s+$", "", fileObject["model"])

        if "make" in fileObject:
            fileObject["id"] = fileObject["make"]
        if "model" in fileObject:
            fileObject["id"] += " " + fileObject["model"]

        match = re.search(": ([0-9]*) x ([0-9]*)", file_resolution)
        if match:
            fileObject["width"] = int(match.group(1).strip())
            fileObject["height"] = int(match.group(2).strip())

        if args.force_focal is None:
            match = re.search(":[\ ]*([0-9\.]*)mm", file_focal)
            if match:
                fileObject["focal"] = float((match.group()[1:-2]).strip())
        else:
            fileObject["focal"] = args.force_focal

        if args.force_ccd is None:
            match = re.search(":[\ ]*([0-9\.]*)mm", file_ccd)
            if match:
                fileObject["ccd"] = float(match.group()[1:-2].strip())

            if ("ccd" not in fileObject) and ("id" in fileObject):
                fileObject["ccd"] = float(ccdWidths[fileObject["id"]])
        else:
            fileObject["ccd"] = args.force_ccd

        if "ccd" in fileObject and "focal" in fileObject and "width" in fileObject and "height" in fileObject:
            if fileObject["width"] > fileObject["height"]:
                fileObject["focalpx"] = fileObject["width"] * fileObject["focal"] / fileObject["ccd"]
            else:
                fileObject["focalpx"] = fileObject["height"] * fileObject["focal"] / fileObject["ccd"]

            fileObject["isOk"] = True
            objectStats["good"] += 1

            print "     using " + fileObject["src"] + "     dimensions: " + str(fileObject["width"]) + "x" + str(fileObject["height"]) + " / focal: " + str(fileObject["focal"]) + "mm / ccd: " + str(fileObject["ccd"]) + "mm"
        else:
            fileObject["isOk"] = False
            objectStats["bad"] += 1

            if "id" in fileObject:
                print "\n    no CCD width or focal length found for " + fileObject["src"] + " - camera: \"" + fileObject["id"] + "\""
            else:
                print "\n    no CCD width or focal length found"

        objectStats["count"] += 1

        if "width" in fileObject and "height" in fileObject:
            if objectStats["minWidth"] == 0:
                objectStats["minWidth"] = fileObject["width"]
            if objectStats["minHeight"] == 0:
                objectStats["minHeight"] = fileObject["height"]

            if objectStats["minWidth"] < fileObject["width"]:
                objectStats["minWidth"] = objectStats["minWidth"]
            else:
                objectStats["minWidth"] = fileObject["width"]

            if objectStats["minHeight"] < fileObject["height"]:
                objectStats["minHeight"] = objectStats["minHeight"]
            else:
                objectStats["minHeight"] = fileObject["height"]

            if objectStats["maxWidth"] > fileObject["width"]:
                objectStats["maxWidth"] = objectStats["maxWidth"]
            else:
                objectStats["maxWidth"] = fileObject["width"]

            if objectStats["maxHeight"] > fileObject["height"]:
                objectStats["maxHeight"] = objectStats["maxHeight"]
            else:
                objectStats["maxHeight"] = fileObject["height"]

        objects.append(fileObject)

    if "good" not in objectStats:
        print "\n    found no usable images - quitting\n"
        sys.exit()
    else:
        print "\n    found " + str(objectStats["good"]) + " usable images"

    print "\n"

    jobOptions["resizeTo"] = args.resize_to

    print "  using max image size of " + str(jobOptions["resizeTo"]) + " x " + str(jobOptions["resizeTo"])

    jobOptions["jobDir"] = jobOptions["srcDir"] + "/reconstruction-with-image-size-" + str(jobOptions["resizeTo"])

    jobOptions["step_1_convert"] = jobOptions["jobDir"] + "/_convert.templist.txt"
    jobOptions["step_1_vlsift"] = jobOptions["jobDir"] + "/_vlsift.templist.txt"
    jobOptions["step_1_gzip"] = jobOptions["jobDir"] + "/_gzip.templist.txt"

    jobOptions["step_2_filelist"] = jobOptions["jobDir"] + "/_filelist.templist.txt"
    jobOptions["step_2_macthes_jobs"] = jobOptions["jobDir"] + "/_matches_jobs.templist.txt"
    jobOptions["step_2_matches_dir"] = jobOptions["jobDir"] + "/matches"
    jobOptions["step_2_matches"] = jobOptions["jobDir"] + "/matches.init.txt"

    jobOptions["step_3_filelist"] = jobOptions["jobDir"] + "/list.txt"
    jobOptions["step_3_bundlerOptions"] = jobOptions["jobDir"] + "/options.txt"

    try:
        os.mkdir(jobOptions["jobDir"])
    except:
        pass

    for fileObject in objects:
        if fileObject["isOk"]:
            fileObject["step_0_resizedImage"] = jobOptions["jobDir"] + "/" + fileObject["base"] + ".jpg"
            fileObject["step_1_pgmFile"] = jobOptions["jobDir"] + "/" + fileObject["base"] + ".pgm"
            fileObject["step_1_keyFile"] = jobOptions["jobDir"] + "/" + fileObject["base"] + ".key"
            fileObject["step_1_gzFile"] = jobOptions["jobDir"] + "/" + fileObject["base"] + ".key.gz"


def resize():
    """Resize images"""
    print "\n  - preparing images - " + now()

    os.chdir(jobOptions["jobDir"])

    for fileObject in objects:
        if fileObject["isOk"]:
            if not os.path.isfile(fileObject["step_0_resizedImage"]):
                if jobOptions["resizeTo"] != 0 and ((int(fileObject["width"]) > jobOptions["resizeTo"]) or (fileObject["height"] > jobOptions["resizeTo"])):
                    sys.stdout.write("    resizing " + fileObject["src"] + " \tto " + fileObject["step_0_resizedImage"])
                    run("convert -resize " + str(jobOptions["resizeTo"]) + "x" + str(jobOptions["resizeTo"]) + " -quality 100 \"" + jobOptions["srcDir"] + "/" + fileObject["src"] + "\" \"" + fileObject["step_0_resizedImage"] + "\"")
                else:
                    sys.stdout.write("     copying " + fileObject["src"] + " \tto " + fileObject["step_0_resizedImage"])
                    shutil.copyfile(CURRENT_DIR + "/" + fileObject["src"], fileObject["step_0_resizedImage"])
            else:
                print "     using existing " + fileObject["src"] + " \tto " + fileObject["step_0_resizedImage"]

            file_resolution = run_and_return('jhead "' + fileObject["step_0_resizedImage"] + '"', 'grep "Resolution"')
            match = re.search(": ([0-9]*) x ([0-9]*)", file_resolution)
            if match:
                fileObject["width"] = int(match.group(1).strip())
                fileObject["height"] = int(match.group(2).strip())
            print "\t (" + str(fileObject["width"]) + " x " + str(fileObject["height"]) + ")"

<<<<<<< HEAD
    if args.end_with != "resize":
        opensfm()

=======
>>>>>>> 62432b64

def getKeypoints():
    """Run vlsift to create keypoint files for each image"""
    print "\n  - finding keypoints - " + now()

    os.chdir(jobOptions["jobDir"])

    vlsiftJobs = ""
    c = 0

    for fileObject in objects:
        c += 1

        if fileObject["isOk"]:
            if '--lowe-sift' in args:
                vlsiftJobs += "echo -n \"" + str(c) + "/" + str(objectStats["good"]) + " - \" && convert -format pgm \"" + fileObject["step_0_resizedImage"] + "\" \"" + fileObject["step_1_pgmFile"] + "\""
                vlsiftJobs += " && \"" + BIN_PATH + "/sift\" < \"" + fileObject["step_1_pgmFile"] + "\" > \"" + fileObject["step_1_keyFile"] + "\""
                vlsiftJobs += " && gzip -f \"" + fileObject["step_1_keyFile"] + "\""
                vlsiftJobs += " && rm -f \"" + fileObject["step_1_pgmFile"] + "\""
                vlsiftJobs += " && rm -f \"" + fileObject["step_1_keyFile"] + ".sift\"\n"
            else:
                if not os.path.isfile(jobOptions["jobDir"] + "/" + fileObject["base"] + ".key.bin"):
                    vlsiftJobs += "echo -n \"" + str(c) + "/" + str(objectStats["good"]) + " - \" && convert -format pgm \"" + fileObject["step_0_resizedImage"] + "\" \"" + fileObject["step_1_pgmFile"] + "\""
                    vlsiftJobs += " && \"" + BIN_PATH + "/vlsift\" \"" + fileObject["step_1_pgmFile"] + "\" -o \"" + fileObject["step_1_keyFile"] + ".sift\" > /dev/null && perl \"" + BIN_PATH + "/../convert_vlsift_to_lowesift.pl\" \"" + jobOptions["jobDir"] + "/" + fileObject["base"] + "\""
                    vlsiftJobs += " && gzip -f \"" + fileObject["step_1_keyFile"] + "\""
                    vlsiftJobs += " && rm -f \"" + fileObject["step_1_pgmFile"] + "\""
                    vlsiftJobs += " && rm -f \"" + fileObject["step_1_keyFile"] + ".sift\"\n"
                else:
                    print "using existing " + jobOptions["jobDir"] + "/" + fileObject["base"] + ".key.bin"

    siftDest = open(jobOptions["step_1_vlsift"], 'w')
    siftDest.write(vlsiftJobs)
    siftDest.close()

    run("\"" + BIN_PATH + "/parallel\" --no-notice --halt-on-error 1 -j+0 < \"" + jobOptions["step_1_vlsift"] + "\"")


def match():
    """Run matches on images"""
    print "\n  - matching keypoints - " + now()

    os.chdir(jobOptions["jobDir"])
    try:
        os.mkdir(jobOptions["step_2_matches_dir"])
    except:
        pass

    matchesJobs = ""
    c = 0
    t = (objectStats["good"] - 1) * (objectStats["good"] / 2)  # BUG:unused

    preselected_pairs = []

    # Create a file list with all keypoint files
    filesList = ""
    for fileObject in objects:
        if fileObject["isOk"]:
            filesList += fileObject["step_1_keyFile"] + "\n"
    matchDest = open(jobOptions["step_2_filelist"], 'w')
    matchDest.write(filesList)
    matchDest.close()

    # Check if preselection is to be run
    if args.matcher_preselect:
        useKnn = True
        if args.matcher_useKnn:
            useKnn = False  # BUG: never used
        preselected_pairs = knnMatch_exif.preselect_pairs(BIN_PATH + "/odm_extract_utm", jobOptions["step_2_filelist"], args.matcher_kDistance, args.matcher_useKnn)
    if len(preselected_pairs) != 0:
        for i, j, in preselected_pairs:
            c += 1
            if i < 10:
                print i, j
            if not os.path.isfile(jobOptions["step_2_matches_dir"] + "/" + str(i) + "-" + str(j) + ".txt"):
                matchesJobs += "echo -n \".\" && touch \"" + jobOptions["step_2_matches_dir"] + "/" + str(i) + "-" + str(j) + ".txt\" && \"" + BIN_PATH + "/KeyMatch\" \"" + objects[i]["step_1_keyFile"] + "\" \"" + objects[j]["step_1_keyFile"] + "\" \"" + jobOptions["step_2_matches_dir"] + "/" + str(i) + "-" + str(j) + ".txt\" " + str(args.matcher_ratio) + " " + str(args.matcher_threshold) + "\n"


# Match all image pairs
    else:
        if args.matcher_preselect == "true":
            print "Failed to run pair preselection, proceeding with exhaustive matching."
        for i in range(0, objectStats["good"]):
            for j in range(i + 1, objectStats["good"]):
                c += 1
                if not os.path.isfile(jobOptions["step_2_matches_dir"] + "/" + str(i) + "-" + str(j) + ".txt"):
                    matchesJobs += "echo -n \".\" && touch \"" + jobOptions["step_2_matches_dir"] + "/" + str(i) + "-" + str(j) + ".txt\" && \"" + BIN_PATH + "/KeyMatch\" \"" + objects[i]["step_1_keyFile"] + "\" \"" + objects[j]["step_1_keyFile"] + "\" \"" + jobOptions["step_2_matches_dir"] + "/" + str(i) + "-" + str(j) + ".txt\" " + str(args.matcher_ratio) + " " + str(args.matcher_threshold) + "\n"

    matchDest = open(jobOptions["step_2_macthes_jobs"], 'w')
    matchDest.write(matchesJobs)
    matchDest.close()

    run("\"" + BIN_PATH + "/parallel\" --no-notice --halt-on-error 1 -j+0 < \"" + jobOptions["step_2_macthes_jobs"] + "\"")
    run("rm -f \"" + jobOptions["step_2_matches"] + "\"")

    for i in range(0, objectStats["good"]):
        for j in range(i + 1, objectStats["good"]):
            c += 1
            if os.path.isfile(jobOptions["step_2_matches_dir"] + "/" + str(i) + "-" + str(j) + ".txt") and os.path.getsize(jobOptions["step_2_matches_dir"] + "/" + str(i) + "-" + str(j) + ".txt") > 0:
                run("echo \"" + str(i) + " " + str(j) + "\" >> \"" + jobOptions["step_2_matches"] + "\" && cat \"" + jobOptions["step_2_matches_dir"] + "/" + str(i) + "-" + str(j) + ".txt\" >> \"" + jobOptions["step_2_matches"] + "\"")

    filesList = ""
    for fileObject in objects:
        if fileObject["isOk"]:
            filesList += fileObject["step_1_keyFile"] + "\n"

    matchDest = open(jobOptions["step_2_filelist"], 'w')
    matchDest.write(filesList)
    matchDest.close()

#   run("\"" + BIN_PATH + "/KeyMatchFull\" \"" + jobOptions["step_2_filelist"] + "\" \"" + jobOptions["step_2_matches"] + "\"    ")


def bundler():
    """Run bundler and prepare bundle for PMVS"""
    print "\n  - running bundler - " + now()

    os.chdir(jobOptions["jobDir"])

    try:
        os.mkdir(jobOptions["jobDir"] + "/bundle")
    except:
        pass
    try:
        os.mkdir(jobOptions["jobDir"] + "/pmvs")
    except:
        pass
    try:
        os.mkdir(jobOptions["jobDir"] + "/pmvs/txt")
    except:
        pass
    try:
        os.mkdir(jobOptions["jobDir"] + "/pmvs/visualize")
    except:
        pass
    try:
        os.mkdir(jobOptions["jobDir"] + "/pmvs/models")
    except:
        pass

    filesList = ""

    for fileObject in objects:
        if fileObject["isOk"]:
            filesList += "./" + fileObject["base"] + ".jpg 0 {:.5f}\n".format(fileObject["focalpx"])

    filesList = filesList.rstrip('\n')

    bundlerOptions = "--match_table matches.init.txt\n"
    bundlerOptions += "--output bundle.out\n"
    bundlerOptions += "--output_all bundle_\n"
    bundlerOptions += "--output_dir bundle\n"
    bundlerOptions += "--variable_focal_length\n"
    bundlerOptions += "--use_focal_estimate\n"
    bundlerOptions += "--constrain_focal\n"
    bundlerOptions += "--constrain_focal_weight 0.0\n"
    bundlerOptions += "--estimate_distortion\n"
    bundlerOptions += "--run_bundle"

    run("echo \"" + bundlerOptions + "\" > \"" + jobOptions["step_3_bundlerOptions"] + "\"")

    bundlerDest = open(jobOptions["step_3_filelist"], 'w')
    bundlerDest.write(filesList)
    bundlerDest.close()

    run("\"" + BIN_PATH + "/bundler\" \"" + jobOptions["step_3_filelist"] + "\" --options_file \"" + jobOptions["step_3_bundlerOptions"] + "\" > bundle/out")
    run("\"" + BIN_PATH + "/Bundle2PMVS\" \"" + jobOptions["step_3_filelist"] + "\" bundle/bundle.out")
    run("\"" + BIN_PATH + "/RadialUndistort\" \"" + jobOptions["step_3_filelist"] + "\" bundle/bundle.out pmvs")

    i = 0
    for fileObject in objects:
        if fileObject["isOk"]:
            if os.path.isfile("pmvs/" + fileObject["base"] + ".rd.jpg"):
                nr = "{0:08d}".format(i)
                i += 1

                run("mv pmvs/" + fileObject["base"] + ".rd.jpg pmvs/visualize/" + str(nr) + ".jpg")
                run("mv pmvs/" + str(nr) + ".txt pmvs/txt/" + str(nr) + ".txt")

    run("\"" + BIN_PATH + "/Bundle2Vis\" pmvs/bundle.rd.out pmvs/vis.dat")


def opensfm():
    print "\n  - running OpenSfM - " + now()

    os.chdir(jobOptions["jobDir"])

    # Create bundler's list.txt
    filesList = ""
    print 'fileObject', objects
    for fileObject in objects:
        if fileObject["isOk"]:
            filesList += "./" + fileObject["base"] + ".jpg 0 {:.5f}\n".format(fileObject["focalpx"])
    filesList = filesList.rstrip('\n')

    with open(jobOptions["step_3_filelist"], 'w') as fout:
        fout.write(filesList)

    # Create opensfm working folder
    mkdir_p("opensfm")

    # Configure OpenSfM
    with open('opensfm/config.yaml', 'w') as fout:
        fout.write("use_exif_size: no\n")

    # Convert bundler's input to opensfm
    run('"{}/bin/import_bundler" opensfm --list list.txt'.format(OPENSFM_PATH))

    # Run OpenSfM reconstruction
    run('"{}/bin/run_all" opensfm'.format(OPENSFM_PATH))

    # Convert back to bundler's format
    run('"{}/bin/export_bundler" opensfm'.format(OPENSFM_PATH))

    bundler_to_pmvs("opensfm/bundle_r000.out")

    if args.end_with != "bundler":
        cmvs()


def bundler_to_pmvs(bundle_out):
    """Converts bundler's output to PMVS format"""
    print "\n  - converting bundler output to PMVS - " + now()

    os.chdir(jobOptions['jobDir'])

    mkdir_p(jobOptions['jobDir'] + "/pmvs")
    mkdir_p(jobOptions['jobDir'] + "/pmvs/txt")
    mkdir_p(jobOptions['jobDir'] + "/pmvs/visualize")
    mkdir_p(jobOptions['jobDir'] + "/pmvs/models")

    run("\"" + BIN_PATH + "/Bundle2PMVS\" \"" + jobOptions["step_3_filelist"] + "\" " + bundle_out)
    run("\"" + BIN_PATH + "/RadialUndistort\" \"" + jobOptions["step_3_filelist"] + "\" " + bundle_out + " pmvs")

    i = 0
    for fileObject in objects:
        if fileObject["isOk"]:
            if os.path.isfile("pmvs/" + fileObject["base"] + ".rd.jpg"):
                nr = "{0:08d}".format(i)
                i += 1

                run("mv pmvs/" + fileObject["base"] + ".rd.jpg pmvs/visualize/" + str(nr) + ".jpg")
                run("mv pmvs/" + str(nr) + ".txt pmvs/txt/" + str(nr) + ".txt")

    run("\"" + BIN_PATH + "/Bundle2Vis\" pmvs/bundle.rd.out pmvs/vis.dat")


def cmvs():
    """Run CMVS"""
    print "\n  - running cmvs - " + now()

    os.chdir(jobOptions["jobDir"])

    run("\"" + BIN_PATH + "/cmvs\" pmvs/ " + str(args.cmvs_maxImages) + " " + str(CORES))
    run("\"" + BIN_PATH + "/genOption\" pmvs/ " + str(args.pmvs_level) + " " + str(args.pmvs_csize) + " " + str(args.pmvs_threshold) + " " + str(args.pmvs_wsize) + " " + str(args.pmvs_minImageNum) + " " + str(CORES))


def pmvs():
    """Run PMVS"""
    print "\n  - running pmvs - " + now()

    os.chdir(jobOptions["jobDir"])

    run("\"" + BIN_PATH + "/pmvs2\" pmvs/ option-0000")

    run("cp -Rf \"" + jobOptions["jobDir"] + "/pmvs/models\" \"" + jobOptions["jobDir"] + "-results\"")


def odm_meshing():
    """Run odm_meshing"""
    print "\n  - running meshing - " + now()

    os.chdir(jobOptions["jobDir"])
    try:
        os.mkdir(jobOptions["jobDir"] + "/odm_meshing")
    except:
        pass

    run("\"" + BIN_PATH + "/odm_meshing\" -inputFile " + jobOptions["jobDir"] + "-results/option-0000.ply -outputFile " + jobOptions["jobDir"] + "-results/odm_mesh-0000.ply -logFile " + jobOptions["jobDir"] + "/odm_meshing/odm_meshing_log.txt -maxVertexCount " + str(args.odm_meshing_maxVertexCount) + " -octreeDepth " + str(args.odm_meshing_octreeDepth) + " -samplesPerNode " + str(args.odm_meshing_samplesPerNode) + " -solverDivide " + str(args.odm_meshing_solverDivide))


def odm_texturing():
    """Run odm_texturing"""
    print "\n  - running texturing - " + now()

    os.chdir(jobOptions["jobDir"])
    try:
        os.mkdir(jobOptions["jobDir"] + "/odm_texturing")
        os.mkdir(jobOptions["jobDir"] + "-results/odm_texturing")
    except:
        pass

    run("\"" + BIN_PATH + "/odm_texturing\" -bundleFile " + jobOptions["jobDir"] + "/pmvs/bundle.rd.out -imagesPath " + jobOptions["srcDir"] + "/ -imagesListPath " + jobOptions["jobDir"] + "/pmvs/list.rd.txt -inputModelPath " + jobOptions["jobDir"] + "-results/odm_mesh-0000.ply -outputFolder " + jobOptions["jobDir"] + "-results/odm_texturing/ -textureResolution " + str(args.odm_texturing_textureResolution) + " -bundleResizedTo " + str(jobOptions["resizeTo"]) + " -textureWithSize " + str(args.odm_texturing_textureWithSize) + " -logFile " + jobOptions["jobDir"] + "/odm_texturing/odm_texturing_log.txt")


def odm_georeferencing():
    """Run odm_georeferencing"""
    print "\n  - running georeferencing - " + now()

    os.chdir(jobOptions["jobDir"])
    try:
        os.mkdir(jobOptions["jobDir"] + "/odm_georeferencing")
    except:
        pass

    if not args.odm_georeferencing_useGcp:
        run("\"" + BIN_PATH + "/odm_extract_utm\" -imagesPath " + jobOptions["srcDir"] + "/ -imageListFile " + jobOptions["jobDir"] + "/pmvs/list.rd.txt -outputCoordFile " + jobOptions["jobDir"] + "/odm_georeferencing/coordFile.txt")
        run("\"" + BIN_PATH + "/odm_georef\" -bundleFile " + jobOptions["jobDir"] + "/pmvs/bundle.rd.out -inputCoordFile " + jobOptions["jobDir"] + "/odm_georeferencing/coordFile.txt -inputFile " + jobOptions["jobDir"] + "-results/odm_texturing/odm_textured_model.obj -outputFile " + jobOptions["jobDir"] + "-results/odm_texturing/odm_textured_model_geo.obj -inputPointCloudFile " + jobOptions["jobDir"] + "-results/option-0000.ply -outputPointCloudFile " + jobOptions["jobDir"] + "-results/option-0000_georef.ply -logFile " + jobOptions["jobDir"] + "/odm_georeferencing/odm_georeferencing_log.txt -georefFileOutputPath " + jobOptions["jobDir"] + "-results/odm_texturing/odm_textured_model_geo_georef_system.txt")
    elif os.path.isfile(jobOptions["srcDir"] + "/" + args.odm_georeferencing_gcpFile):
        run("\"" + BIN_PATH + "/odm_georef\" -bundleFile " + jobOptions["jobDir"] + "/pmvs/bundle.rd.out -gcpFile " + jobOptions["srcDir"] + "/" + args.odm_georeferencing_gcpFile + " -imagesPath " + jobOptions["srcDir"] + "/ -imagesListPath " + jobOptions["jobDir"] + "/pmvs/list.rd.txt -bundleResizedTo " + str(jobOptions["resizeTo"]) + " -inputFile " + jobOptions["jobDir"] + "-results/odm_texturing/odm_textured_model.obj -outputFile " + jobOptions["jobDir"] + "-results/odm_texturing/odm_textured_model_geo.obj -outputCoordFile " + jobOptions["jobDir"] + "/odm_georeferencing/coordFile.txt -inputPointCloudFile " + jobOptions["jobDir"] + "-results/option-0000.ply -outputPointCloudFile " + jobOptions["jobDir"] + "-results/option-0000_georef.ply -logFile " + jobOptions["jobDir"] + "/odm_georeferencing/odm_georeferencing_log.txt -georefFileOutputPath " + jobOptions["jobDir"] + "-results/odm_texturing/odm_textured_model_geo_georef_system.txt")
    else:
        print "Warning: No GCP file. Consider rerunning with argument --odm_georeferencing-useGcp false --start-with odm_georeferencing"
        print "Skipping orthophoto"
        args.end_with = "odm_georeferencing"

    if "csString" not in jobOptions:
        parse_coordinate_system()

    if "csString" in jobOptions and "utmEastOffset" in jobOptions and "utmNorthOffset" in jobOptions:
        images = []
        with open(jobOptions["jobDir"] + "/pmvs/list.rd.txt") as f:
            images = f.readlines()

        if len(images) > 0:
            with open(jobOptions["jobDir"] + "/odm_georeferencing/coordFile.txt") as f:
                for lineNumber, line in enumerate(f):
                    if lineNumber >= 2 and lineNumber - 2 < len(images):
                        tokens = line.split(' ')
                        if len(tokens) >= 3:
                            x = float(tokens[0])
                            y = float(tokens[1])
                            z = float(tokens[2])
                            filename = images[lineNumber - 2]
                            run("echo " + str(x + jobOptions["utmEastOffset"]) + " " + str(y + jobOptions["utmNorthOffset"]) + " " + str(z) + " | cs2cs " + jobOptions["csString"] + " +to +datum=WGS84 +proj=latlong > " + jobOptions["jobDir"] + "/odm_georeferencing/latlong.txt")
                            with open(jobOptions["jobDir"] + "/odm_georeferencing/latlong.txt") as latlongFile:
                                latlongLine = latlongFile.readline()
                                tokens = latlongLine.split()
                                if len(tokens) >= 2:
                                    exifGpsInfoWritten = False

                                    lonString = tokens[0]  # Example: 83d18'16.285"W
                                    latString = tokens[1]  # Example: 41d2'11.789"N
                                    altString = ""
                                    if len(tokens) > 2:
                                        altString = tokens[2]  # Example: 0.998

                                    tokens = re.split("[d '\"]+", lonString)
                                    if len(tokens) >= 4:
                                        lonDeg = tokens[0]
                                        lonMin = tokens[1]
                                        lonSec = tokens[2]
                                        lonSecFrac = fractions.Fraction(lonSec)
                                        lonSecNumerator = str(lonSecFrac._numerator)
                                        lonSecDenominator = str(lonSecFrac._denominator)
                                        lonRef = tokens[3]

                                        tokens = re.split("[d '\"]+", latString)
                                        if len(tokens) >= 4:
                                            latDeg = tokens[0]
                                            latMin = tokens[1]
                                            latSec = tokens[2]
                                            latSecFrac = fractions.Fraction(latSec)
                                            latSecNumerator = str(latSecFrac._numerator)
                                            latSecDenominator = str(latSecFrac._denominator)
                                            latRef = tokens[3]

                                            exivCmd = "exiv2 -q"
                                            exivCmd += " -M\"set Exif.GPSInfo.GPSLatitude " + latDeg + "/1 " + latMin + "/1 " + latSecNumerator + "/" + latSecDenominator + "\""
                                            exivCmd += " -M\"set Exif.GPSInfo.GPSLatitudeRef " + latRef + "\""
                                            exivCmd += " -M\"set Exif.GPSInfo.GPSLongitude " + lonDeg + "/1 " + lonMin + "/1 " + lonSecNumerator + "/" + lonSecDenominator + "\""
                                            exivCmd += " -M\"set Exif.GPSInfo.GPSLongitudeRef " + lonRef + "\""

                                            altNumerator = arcDenominator = 0  # BUG: arcDenominator is never used
                                            if altString:
                                                altFrac = fractions.Fraction(altString)
                                                altNumerator = str(altFrac._numerator)
                                                altDenominator = str(altFrac._denominator)
                                                exivCmd += " -M\"set Exif.GPSInfo.GPSAltitude " + altNumerator + "/" + altDenominator + "\""
                                                exivCmd += " -M\"set Exif.GPSInfo.GPSAltitudeRef 0\""

                                            exivCmd += " " + filename
                                            run(exivCmd)
                                            exifGpsInfoWritten = True

                                    if not exifGpsInfoWritten:
                                        print("    Warning: Failed setting EXIF GPS info for " + filename + " based on " + latlongLine)

    if "epsg" in jobOptions and "utmEastOffset" in jobOptions and "utmNorthOffset" in jobOptions:
        lasCmd = "\"" + BIN_PATH + "/txt2las\" -i " + jobOptions["jobDir"] + "-results/option-0000_georef.ply -o " + jobOptions["jobDir"] + "-results/pointcloud_georef.laz -skip 30 -parse xyzRGBssss -set_scale 0.01 0.01 0.01 -set_offset " + str(jobOptions["utmEastOffset"]) + " " + str(jobOptions["utmNorthOffset"]) + " 0 -translate_xyz " + str(jobOptions["utmEastOffset"]) + " " + str(jobOptions["utmNorthOffset"]) + " 0 -epsg " + str(jobOptions["epsg"])
        print("    Creating geo-referenced LAS file (expecting warning)...")
        run(lasCmd)


def odm_orthophoto():
    """Run odm_orthophoto"""
    print "\n  - running orthophoto generation - " + now()

    os.chdir(jobOptions["jobDir"])
    try:
        os.mkdir(jobOptions["jobDir"] + "/odm_orthophoto")
    except:
        pass

    run("\"" + BIN_PATH + "/odm_orthophoto\" -inputFile " + jobOptions["jobDir"] + "-results/odm_texturing/odm_textured_model_geo.obj -logFile " + jobOptions["jobDir"] + "/odm_orthophoto/odm_orthophoto_log.txt -outputFile " + jobOptions["jobDir"] + "-results/odm_orthphoto.png -resolution 20.0 -outputCornerFile " + jobOptions["jobDir"] + "/odm_orthphoto_corners.txt")

    if "csString" not in jobOptions:
        parse_coordinate_system()

    geoTiffCreated = False
    if ("csString" in jobOptions and
            "utmEastOffset" in jobOptions and "utmNorthOffset" in jobOptions):
        ulx = uly = lrx = lry = 0.0
        with open(jobOptions["jobDir"] +
                  "/odm_orthphoto_corners.txt") as f:
            for lineNumber, line in enumerate(f):
                if lineNumber == 0:
                    tokens = line.split(' ')
                    if len(tokens) == 4:
                        ulx = float(tokens[0]) + \
                            float(jobOptions["utmEastOffset"])
                        lry = float(tokens[1]) + \
                            float(jobOptions["utmNorthOffset"])
                        lrx = float(tokens[2]) + \
                            float(jobOptions["utmEastOffset"])
                        uly = float(tokens[3]) + \
                            float(jobOptions["utmNorthOffset"])

        print("    Creating GeoTIFF...")
        sys.stdout.write("    ")
        run("gdal_translate -a_ullr " + str(ulx) + " " + str(uly) + " " +
            str(lrx) + " " + str(lry) + " -a_srs \"" + jobOptions["csString"] +
            "\" " + jobOptions["jobDir"] + "-results/odm_orthphoto.png " +
            jobOptions["jobDir"] + "-results/odm_orthphoto.tif")
        geoTiffCreated = True

    if not geoTiffCreated:
        print("    Warning: No geo-referenced orthophoto created due to "
              "missing geo-referencing or corner coordinates.")


tasks = [
    ("resize", resize),
    ("getKeypoints", getKeypoints),
    ("match", match),
    ("bundler", bundler),
    ("cmvs", cmvs),
    ("pmvs", pmvs),
    ("odm_meshing", odm_meshing),
    ("odm_texturing", odm_texturing),
    ("odm_georeferencing", odm_georeferencing),
    ("odm_orthophoto", odm_orthophoto),
]


if __name__ == '__main__':
    prepare_objects()

    os.chdir(jobOptions["jobDir"])

    run_tasks = False
    for name, func in tasks:
        if args.start_with == name:
            run_tasks = True
        if run_tasks:
            func()
        if args.end_with == name:
            break

    if args.zip_results:
        print "\nCompressing results - " + now()
        run("cd " + jobOptions["jobDir"] + "-results/ && tar -czf " +
            jobOptions["jobDir"] + "-results.tar.gz *")

    print "\n  - done - " + now()<|MERGE_RESOLUTION|>--- conflicted
+++ resolved
@@ -488,12 +488,6 @@
                 fileObject["height"] = int(match.group(2).strip())
             print "\t (" + str(fileObject["width"]) + " x " + str(fileObject["height"]) + ")"
 
-<<<<<<< HEAD
-    if args.end_with != "resize":
-        opensfm()
-
-=======
->>>>>>> 62432b64
 
 def getKeypoints():
     """Run vlsift to create keypoint files for each image"""
@@ -933,11 +927,20 @@
               "missing geo-referencing or corner coordinates.")
 
 
-tasks = [
-    ("resize", resize),
-    ("getKeypoints", getKeypoints),
-    ("match", match),
-    ("bundler", bundler),
+if args.use_opensfm:
+    sfm_tasks = [
+        ("resize", resize),
+        ("opensfm", opensfm),
+    ]
+else:
+    sfm_tasks = [
+        ("resize", resize),
+        ("getKeypoints", getKeypoints),
+        ("match", match),
+        ("bundler", bundler),
+    ]
+
+tasks = sfm_tasks + [
     ("cmvs", cmvs),
     ("pmvs", pmvs),
     ("odm_meshing", odm_meshing),
