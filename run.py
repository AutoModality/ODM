#!/usr/bin/python

import os, sys, multiprocessing, json, datetime, re, subprocess, shutil, shlex, collections, fractions, argparse
import knnMatch_exif
## the defs


CURRENT_DIR = os.getcwd()
BIN_PATH_ABS = os.path.abspath(os.path.dirname(os.path.abspath(__file__)))
CORES = multiprocessing.cpu_count()


def getCcdWidths():
    with open(BIN_PATH_ABS + "/ccd_defs.json") as jsonFile:
        return json.load(jsonFile)

objects = []
ccdWidths = getCcdWidths()

BIN_PATH = BIN_PATH_ABS + "/bin"


objectStats = {'count': 0, "good": 0, "bad": 0, "minWidth": 0, "minHeight": 0, "maxWidth": 0, "maxHeight": 0}
jobOptions = {'resizeTo': 0, 'srcDir': CURRENT_DIR, 'utmZone': -999, 'utmSouth': False, 'utmEastOffset': 0, 'utmNorthOffset': 0}

# parse arguments
parser = argparse.ArgumentParser(description='OpenDroneMap')
parser.add_argument('--resize-to', '-r', #currently doesn't support 'orig'
                    metavar = '<integer>',
                    default = 2400, 
                    type = int, 
                    help = 'resizes images by the largest side')

parser.add_argument('--start-with', '-s', 
                    metavar = '<string>',
                    default = 'resize', 
                    choices = ['resize', 'getKeypoints', 'match', 'bundler',
                      'cmvs', 'pmvs', 'odm_meshing', 'odm_texturing', 
                      'odm_georeferencing', 'odm_orthophoto'],
                    help = 'can be one of: resize getKeypoints match bundler \
                      cmvs pmvs odm_meshing odm_texturing odm_georeferencing \
                      odm_orthophoto')

parser.add_argument('--end-with', '-e', 
                    metavar = '<string>',
                    default = 'odm_orthophoto', 
                    choices = ['resize', 'getKeypoints', 'match', 'bundler',
                      'cmvs', 'pmvs', 'odm_meshing', 'odm_texturing', 
                      'odm_georeferencing', 'odm_orthophoto'],
                    help = 'can be one of: resize getKeypoints match bundler \
                      cmvs pmvs odm_meshing odm_texturing odm_georeferencing \
                      odm_orthophoto')

parser.add_argument('--run-only', 
                    metavar = '<string>', 
                    choices = ['resize', 'getKeypoints', 'match', 'bundler',
                      'cmvs', 'pmvs', 'odm_meshing', 'odm_texturing', 
                      'odm_georeferencing', 'odm_orthophoto'],
                    help = 'can be one of: resize getKeypoints match bundler \
                      cmvs pmvs odm_meshing odm_texturing odm_georeferencing \
                      odm_orthophoto')

parser.add_argument('--force-focal',
                    metavar = '<positive float>', 
                    type = float, 
                    help = 'Override the focal length information \
                      for the images')

parser.add_argument('--force-ccd',
                    metavar = '<positive float>', 
                    type = float, 
                    help = 'Override the ccd width information for the images')

parser.add_argument('--matcher-threshold',
                    metavar = '<percent>',
                    default = 2.0, 
                    type = float, 
                    help = 'Ignore matched keypoints if the two images share \
                      less than <float> percent of keypoints')

parser.add_argument('--matcher-ratio',
                    metavar = '<float>',
                    default = 0.6, 
                    type = float, 
                    help = 'Ratio of the distance to the next best matched \
                      keypoint')

parser.add_argument('--matcher-preselect', 
                    type = bool,
                    default = True,
                    help = 'use GPS exif data, if available, to match each \
                      image only with its k-nearest neighbors, or all images \
                      within a certain distance threshold')

parser.add_argument('--matcher-useKnn', 
                    type = bool,
                    default = True,
                    help = 'use GPS exif data, if available, to match each \
                      image only with its k-nearest neighbors, or all images \
                      within a certain distance threshold')

parser.add_argument('--matcher-kDistance', 
                    metavar = '<integer>',
                    default = 20,
                    type = int, 
                    help = 'The maximum number of images per cluster')

parser.add_argument('--cmvs-maxImages', 
                    metavar = '<integer>',
                    default = 500,
                    type = int,
                    help = 'The maximum number of images per cluster')

parser.add_argument('--pmvs-level', 
                    metavar = '<positive integer>',
                    default = 1,
                    type = int,
                    help = 'The level in the image pyramid that is used \
                      for the computation. see \
                      http://www.di.ens.fr/pmvs/documentation.html for \
                      more pmvs documentation')

parser.add_argument('--pmvs-csize', 
                    metavar = '< positive integer>',
                    default = 2,
                    type = int,
                    help = 'Cell size controls the density of reconstructions')

parser.add_argument('--pmvs-threshold', 
                    metavar = '<float: -1.0 <= x <= 1.0>',
                    default = 0.7,
                    type = float, 
                    help = 'A patch reconstruction is accepted as a success \
                      and kept, if its associcated photometric consistency \
                      measure is above this threshold.')

parser.add_argument('--pmvs-wsize', 
                    metavar = '<positive integer>',
                    default = 7,
                    type = int,
                    help = 'pmvs samples wsize x wsize pixel colors from \
                      each image to compute photometric consistency score. \
                      For example, when wsize=7, 7x7=49 pixel colors are \
                      sampled in each image. Increasing the value leads to \
                      more stable reconstructions, but the program becomes \
                      slower.')

parser.add_argument('--pmvs-minImageNum', 
                    metavar = '<positive integer>',
                    default = 3,
                    type = int,
                    help = 'Each 3D point must be visible in at least \
                      minImageNum images for being reconstructed. 3 is \
                      suggested in general.')

parser.add_argument('--odm_meshing-maxVertexCount', 
                    metavar = '<positive integer>',
                    default = 100000,
                    type = int,
                    help = 'The maximum vertex count of the output mesh')

parser.add_argument('--odm_meshing-octreeDepth', 
                    metavar = '<positive integer>',
                    default = 9,
                    type = int,
                    help = 'Oct-tree depth used in the mesh reconstruction, \
                      increase to get more vertices, recommended values are \
                      8-12')

parser.add_argument('--odm_meshing-samplesPerNode', 
                    metavar = '<float >= 1.0>',
                    default = 1,
                    type = float,
                    help = 'Number of points per octree node, recommended \
                      value: 1.0')

parser.add_argument('--odm_meshing-solverDivide', 
                    metavar = '<positive integer>',
                    default = 9,
                    type = int,
                    help = 'Oct-tree depth at which the Laplacian equation \
                      is solved in the surface reconstruction step. \
                      Increasing this value increases computation times \
                      slightly but helps reduce memory usage.')

parser.add_argument('--odm_texturing-textureResolution', 
                    metavar = '<positive integer>',
                    default = 4096,
                    type = int,
                    help = 'The resolution of the output textures. Must be \
                      greater than textureWithSize.')

parser.add_argument('--odm_texturing-textureWithSize', 
                    metavar = '<positive integer>',
                    default = 3600,
                    type = int,
                    help = 'The resolution to rescale the images performing \
                      the texturing.')

parser.add_argument('--odm_georeferencing-gcpFile', 
                    metavar = '<path string>',
                    default = 'gcp_list.txt',
                    help = 'path to the file containing the ground control \
                      points used for georeferencing.The file needs to be on \
                      the following line format: \
                      \neasting northing height pixelrow pixelcol imagename')

parser.add_argument('--odm_georeferencing-useGcp',
                    type = bool,
                    default = False,
                    help = 'set to true for enabling GCPs from the file above')

parser.add_argument('--zip-results',
                    action = 'store_true',
                    default = False,
                    help = 'compress the results using gunzip')

args = parser.parse_args()

print "\n  - configuration:"

print vars(args)
# for key in vars(args):
#     if key != "":
#         print "    " + key + ": " + str(args[key]) 
# print "\n"


def run(cmd):
    returnCode = os.system(cmd)
    if (returnCode != 0):
        sys.exit("\nquitting cause: \n\t" + cmd + "\nreturned with code " + str(returnCode) + ".\n")

def now():
    return datetime.datetime.now().strftime('%a %b %d %H:%M:%S %Z %Y')

<<<<<<< HEAD
def parseArgs():

 ## defaults
    #args['--match-size']            = 200
    args['--help']                  = False

    args['--resize-to']             = 2400
    
    args['--start-with']            = "resize"
    args['--end-with']              = "odm_orthophoto"
    
    args['--cmvs-maxImages']        = 500
	
    args['--matcher-ratio']         = 0.6
    args['--matcher-threshold']     = 2.0
    args['--matcher-preselect']     = True
    args['--matcher-useKnn']        = True
    args['--matcher-kDistance']     = 20
    
    args['--pmvs-level']            = 1
    args['--pmvs-csize']            = 2
    args['--pmvs-threshold']        = 0.7
    args['--pmvs-wsize']            = 7
    args['--pmvs-minImageNum']      = 3

    args['--odm_meshing-maxVertexCount']   = 100000
    args['--odm_meshing-octreeDepth']      = 9
    args['--odm_meshing-samplesPerNode']   = 1
    args['--odm_meshing-solverDivide']     = 9

    args['--odm_texturing-textureResolution']   = 4096
    args['--odm_texturing-textureWithSize']     = 3600

    args['--odm_georeferencing-gcpFile']	= "gcp_list.txt"
    args['--odm_georeferencing-useGcp']	= False

    args['--zip-results']           = True

    for i in range(1, len(sys.argv)):
        # check to see if the argument given is valid
        if re.search("^--[^a-z\-]*", sys.argv[i]) and sys.argv[i] not in args:
            sys.exit("\n Invalid argument " + str(sys.argv[i]) + ". Run with --help to see options.")
            
        #if the argv starts with "--" and is not the last argument
        if re.search("^--[^a-z\-]*", sys.argv[i]) and i+1 < len(sys.argv):
            #default is to set args value to True
            args[sys.argv[i]] = True
            #if there is a parameter following the argument, set that parameter value in args
            if not re.search("^--[^a-z\-]*", sys.argv[i + 1]):
                if sys.argv[i] == "--resize-to":
                    if sys.argv[i + 1] == "orig":
                        args[sys.argv[i]] = 0
                    elif re.search("^[0-9]*$", sys.argv[i + 1]):
                        args[sys.argv[i]] = int(sys.argv[i + 1].strip())
                    else:
                        sys.exit("\n invalid parameter for \"" + sys.argv[i] + "\": " + sys.argv[i + 1])

                if sys.argv[i] == "--start-with":
                    if (sys.argv[i + 1] == "resize" or sys.argv[i + 1] == "getKeypoints" or sys.argv[i + 1] == "match" or
                        sys.argv[i + 1] == "bundler" or sys.argv[i + 1] == "cmvs" or sys.argv[i + 1] == "pmvs" or sys.argv[i + 1] == "odm_meshing" or
                        sys.argv[i + 1] == "odm_texturing" or sys.argv[i + 1] == "odm_georeferencing" or sys.argv[i + 1] == "odm_orthophoto"):
                        args[sys.argv[i]] = sys.argv[i + 1]
                    else:
                        sys.exit("\n invalid parameter for \"" + sys.argv[i] + "\": " + sys.argv[i + 1] + "\n\t valid values are \"resize\", \"getKeypoints\", \"match\", \"bundler\", \"cmvs\", \"pmvs\",\"odm_meshing\", \"odm_texturing\", \"odm_georeferencing\", \"odm_orthophoto\"")

                if sys.argv[i] == "--end-with":
                    if (sys.argv[i + 1] == "resize" or sys.argv[i + 1] == "getKeypoints" or sys.argv[i + 1] == "match" or sys.argv[i + 1] == "bundler" or
                        sys.argv[i + 1] == "cmvs" or sys.argv[i + 1] == "pmvs" or sys.argv[i + 1] == "odm_meshing" or sys.argv[i + 1] == "odm_texturing" or
                        sys.argv[i + 1] == "odm_georeferencing" or sys.argv[i + 1] == "odm_orthophoto"):
                        args[sys.argv[i]] = sys.argv[i + 1]
                    else:
                        sys.exit("\n invalid parameter for \"" + sys.argv[i] + "\": " + sys.argv[i + 1] + "\n\t valid values are \"resize\", \"getKeypoints\", \"match\", \"bundler\", \"cmvs\", \"pmvs\", \"odm_meshing\", \"odm_texturing\", \"odm_georeferencing\", \"odm_orthophoto\"")

                if sys.argv[i] == "--run-only":
                    if (sys.argv[i + 1] == "resize" or sys.argv[i + 1] == "getKeypoints" or sys.argv[i + 1] == "match" or sys.argv[i + 1] == "bundler" or
                        sys.argv[i + 1] == "cmvs" or sys.argv[i + 1] == "pmvs" or sys.argv[i + 1] == "odm_meshing" or sys.argv[i + 1] == "odm_texturing" or
                        sys.argv[i + 1] == "odm_georeferencing" or sys.argv[i + 1] == "odm_orthophoto"):
                        args['--start-with'] = sys.argv[i + 1]
                        args['--end-with'] = sys.argv[i + 1]
                    else:
                        sys.exit("\n invalid parameter for \"" + sys.argv[i] + "\": " + sys.argv[i + 1] + "\n\t valid values are \"resize\", \"getKeypoints\", \"match\", \"bundler\", \"cmvs\", \"pmvs\", \"odm_meshing\", \"odm_texturing\", \"odm_georeferencing\", \"odm_orthophoto\"")

                if sys.argv[i] == "--matcher-threshold":
                    if re.search("^-?[0-9]*\.?[0-9]*$", sys.argv[i + 1]):
                        args[sys.argv[i]] = float(sys.argv[i + 1].strip())
                    else:
                        sys.exit("\n invalid parameter for \"" + sys.argv[i] + "\": " + sys.argv[i + 1])

                if sys.argv[i] == "--matcher-ratio":
                    if re.search("^-?[0-9]*\.?[0-9]*$", sys.argv[i + 1]):
                        args[sys.argv[i]] = float(sys.argv[i + 1].strip())
                    else:
                        sys.exit("\n invalid parameter for \"" + sys.argv[i] + "\": " + sys.argv[i + 1])

                if sys.argv[i] == "--matcher-preselect":
                    if sys.argv[i + 1] == "true" or sys.argv[i + 1] == "false":
                        args[sys.argv[i]] = (sys.argv[i + 1].strip() == "true")
                    else:
                        sys.exit("\n invalid parameter for \"" + sys.argv[i] + "\": " + sys.argv[i + 1])

                if sys.argv[i] == "--matcher-useKnn":
                    if sys.argv[i + 1] == "true" or sys.argv[i + 1] == "false":
                        args[sys.argv[i]] = (sys.argv[i + 1].strip() == "true")
                    else:
                        sys.exit("\n invalid parameter for \"" + sys.argv[i] + "\": " + sys.argv[i + 1])

                if sys.argv[i] == "--matcher-kDistance":
                    if re.search("^[0-9]*$", sys.argv[i + 1]):
                        args[sys.argv[i]] = int(sys.argv[i + 1])
                    else:
                        sys.exit("\n invalid parameter for \"" + sys.argv[i] + "\": " + sys.argv[i + 1])

                if sys.argv[i] == "--cmvs-maxImages":
                    if re.search("^[0-9]*$", sys.argv[i + 1]):
                        args[sys.argv[i]] = int(sys.argv[i + 1].strip())
                    else:
                        sys.exit("\n invalid parameter for \"" + sys.argv[i] + "\": " + sys.argv[i + 1])

                if sys.argv[i] == "--pmvs-level":
                    if re.search("^[0-9]*$", sys.argv[i + 1]):
                        args[sys.argv[i]] = int(sys.argv[i + 1].strip())
                    else:
                        sys.exit("\n invalid parameter for \"" + sys.argv[i] + "\": " + sys.argv[i + 1])

                if sys.argv[i] == "--pmvs-csize":
                    if re.search("^[0-9]*$", sys.argv[i + 1]):
                        args[sys.argv[i]] = int(sys.argv[i + 1].strip())
                    else:
                        sys.exit("\n invalid parameter for \"" + sys.argv[i] + "\": " + sys.argv[i + 1])

                if sys.argv[i] == "--pmvs-threshold":
                    if re.search("^-?[0-9]*\.?[0-9]*$", sys.argv[i + 1]):
                        args[sys.argv[i]] = float(sys.argv[i + 1].strip())
                    else:
                        sys.exit("\n invalid parameter for \"" + sys.argv[i] + "\": " + sys.argv[i + 1])

                if sys.argv[i] == "--pmvs-wsize":
                    if re.search("^[0-9]*$", sys.argv[i + 1]):
                        args[sys.argv[i]] = int(sys.argv[i + 1].strip())
                    else:
                        sys.exit("\n invalid parameter for \"" + sys.argv[i] + "\": " + sys.argv[i + 1])

                if sys.argv[i] == "--pmvs-minImageNum":
                    if re.search("^[0-9]*$", sys.argv[i + 1]):
                        args[sys.argv[i]] = int(sys.argv[i + 1].strip())
                    else:
                        sys.exit("\n invalid parameter for \"" + sys.argv[i] + "\": " + sys.argv[i + 1])
            
                if sys.argv[i] == "--force-focal":
                    if re.search("^[0-9]*\.?[0-9]*$", sys.argv[i + 1]):
                        args[sys.argv[i]] = float(sys.argv[i + 1].strip())
                    else:
                        sys.exit("\n invalid parameter for \"" + sys.argv[i] + "\": " + sys.argv[i + 1])

                if sys.argv[i] == "--force-ccd":
                    if re.search("^[0-9]*\.?[0-9]*$", sys.argv[i + 1]):
                        args[sys.argv[i]] = float(sys.argv[i + 1].strip())
                    else:
                        sys.exit("\n invalid parameter for \"" + sys.argv[i] + "\": " + sys.argv[i + 1])

                if sys.argv[i] == "--odm_meshing-maxVertexCount":
                    if re.search("^[0-9]*$", sys.argv[i + 1]):
                        args[sys.argv[i]] = int(sys.argv[i + 1].strip())
                    else:
                        sys.exit("\n invalid parameter for \"" + sys.argv[i] + "\": " + sys.argv[i + 1])

                if sys.argv[i] == "--odm_meshing-octreeDepth":
                    if re.search("^[0-9]*$", sys.argv[i + 1]):
                        args[sys.argv[i]] = int(sys.argv[i + 1].strip())
                    else:
                        sys.exit("\n invalid parameter for \"" + sys.argv[i] + "\": " + sys.argv[i + 1])

                if sys.argv[i] == "--odm_meshing-samplesPerNode":
                    if re.search("^[0-9]*\.?[0-9]*$", sys.argv[i + 1]):
                        args[sys.argv[i]] = float(sys.argv[i + 1].strip())
                    else:
                       sys.exit("\n invalid parameter for \"" + sys.argv[i] + "\": " + sys.argv[i + 1])

                if sys.argv[i] == "--odm_meshing-solverDivide":
                    if re.search("^[0-9]*$", sys.argv[i + 1]):
                       args[sys.argv[i]] = int(sys.argv[i + 1].strip())
                    else:
                        sys.exit("\n invalid parameter for \"" + sys.argv[i] + "\": " + sys.argv[i + 1])

                if sys.argv[i] == "--odm_texturing-textureResolution":
                    if re.search("^[0-9]*$", sys.argv[i + 1]):
                        args[sys.argv[i]] = int(sys.argv[i + 1].strip())
                    else:
                        sys.exit("\n invalid parameter for \"" + sys.argv[i] + "\": " + sys.argv[i + 1])

                if sys.argv[i] == "--odm_texturing-textureWithSize":
                    if re.search("^[0-9]*$", sys.argv[i + 1]):
                        args[sys.argv[i]] = int(sys.argv[i + 1].strip())
                    else:
                        sys.exit("\n invalid parameter for \"" + sys.argv[i] + "\": " + sys.argv[i + 1])

                if sys.argv[i] == "--odm_georeferencing-gcpFile":
                    args[sys.argv[i]] = sys.argv[i + 1]

                if sys.argv[i] == "--odm_georeferencing-useGcp":
                    if sys.argv[i + 1].strip() == "true" or sys.argv[i + 1].strip() == "false":
                        args[sys.argv[i]] = (sys.argv[i + 1].strip() == "true")
                    else:
                        sys.exit("\n invalid parameter for \"" + sys.argv[i] + "\": " + sys.argv[i + 1])

                if sys.argv[i] == "--zip-results":
                    if sys.argv[i + 1].strip() == "true" or sys.argv[i + 1].strip() == "false":
                        args[sys.argv[i]] = (sys.argv[i + 1].strip() == "true")
                    else:
                        sys.exit("\n invalid parameter for \"" + sys.argv[i] + "\": " + sys.argv[i + 1])
        # then check if i is a --arg and the last argument
        elif re.search("^--[^a-z\-]*", sys.argv[i]):# and i == (len(sys.argv)-1):
            #default is to set args value to True
            args[sys.argv[i]] = True

    if args['--help'] == True:
        print "Usage: run.py [options]"
        print "it should be run from the folder contining the images to which should reconstructed"
        print ""
        print "options:"
        print "              --help: "
        print "                      Prints this screen"
        print "  "
                   
        print "         --resize-to: <positive integer|\"orig\">"
        print "             default: 2400"
        print "                      will resize the images so that the maximum width/height of the images are smaller or equal to the specified number"
        print "                      If \"--resize-to orig\" is used it will use the images without resizing"
        print "  "
                   
        print "        --start-with: <\"resize\"|\"getKeypoints\"|\"match\"|\"bundler\"|\"cmvs\"|\"pmvs\"|\"odm_meshing\"|\"odm_texturing\"|\"odm_georeferencing\">"
        print "             default: resize"
        print "                      Will start the sript at the specified step"
        print "  "
                   
        print "          --end-with: <\"resize\"|\"getKeypoints\"|\"match\"|\"bundler\"|\"cmvs\"|\"pmvs\"|\"odm_meshing\"|\"odm_texturing\"|\"odm_georeferencing\">"
        print "             default: odm_orthophoto"
        print "                      Will stop the sript after the specified step"
        print "  "
                   
        print "          --run-only: <\"resize\"|\"getKeypoints\"|\"match\"|\"bundler\"|\"cmvs\"|\"pmvs\"|\"odm_meshing\"|\"odm_texturing\"|\"odm_georeferencing\">"
        print "                      Will only execute the specified step"
        print "                      equal to --start-with <step> --end-with <step>"
        print "  "
                   
        print "       --force-focal: <positive float>"
        print "                      Override the focal length information for the images"
        print "  "
                   
        print "         --force-ccd: <positive float>"
        print "                      Override the ccd width information for the images"
        print "  "
                   
        print " --matcher-threshold: <float> (percent)"
        print "             default: 2.0"
        print "                      Ignore matched keypoints if the two images share less than <float> percent of keypoints"
        print "  "
                   
        print "     --matcher-ratio: <float>"
        print "             default: 0.6"
        print "                      Ratio of the distance to the next best matched keypoint"
        print "  "
                   
        print " --matcher-preselect: <bool>"
        print "             default: true"
        print "                      use GPS exif data, if available, to match each image only with its k-nearest neighbors, "
        print "                      or all images within a certain distance threshold"
        print "  "
	           
        print "    --matcher-useKnn: <bool>"
        print "             default: true"
        print "                      true means knn is to be used for preselection of pairs. "
        print "                      set to false to use distance thresholding instead."
        print "  "

        print " --matcher-kDistance: <integer>"
        print "             default: 20"
        print "                      the k value if knnmode is used, denoting how many images each image should be matched against."
        print "                      if distance matching is used, the parameter is the minimum distance between images in meters."
        print "  "

        print "    --cmvs-maxImages: <positive integer>"
        print "             default: 100"
        print "                      The maximum number of images per cluster"
        print "  "
                   
        print "        --pmvs-level: <positive integer>"
        print "             default: 1"
        print "  "
                  
        print "        --pmvs-csize: <positive integer>"
        print "             default: 2"
        print "  "
                   
        print "    --pmvs-threshold: <float: -1.0 <= x <= 1.0>"
        print "             default: 0.7"
        print "  "
                   
        print "        --pmvs-wsize: <positive integer>"
        print "             default: 7"
        print "  "
                   
        print "  --pmvs-minImageNum: <positive integer>"
        print "             default: 3"
        print "                      See http://grail.cs.washington.edu/software/pmvs/documentation.html for an explanation of these parameters"
        print " "
        print "  "
        
        print "  --odm_meshing-maxVertexCount: <positive integer>"
        print "                       default: 100000"
        print "                                The maximum vertex count of the output mesh."
        print "  "
                   
        print "     --odm_meshing-octreeDepth: <positive integer>"
        print "                       default: 9"
        print "                                Oct-tree depth used in the mesh reconstruction, increase to get more vertices, recommended values are 8-12"
        print "  "
                   
        print "  --odm_meshing-samplesPerNode: <float: 1.0 <= x>"
        print "                       default: 1"
        print "                                Number of points per octree node, recommended value: 1.0"
        print "  "

        print "    --odm_meshing-solverDivide: <positive integer>"
        print "                       default: 9"
        print "                                Oct-tree depth at which the Laplacian equation is solved in the surface reconstruction step."
        print "                                Increasing this value increases computation times slightly but helps reduce memory usage."
        print "  "

        print "   --odm_texturing-textureResolution: <positive integer>"
        print "                             default: 4096"
        print "                                      The resolution of the output textures. Must be greater than textureWithSize."
        print "  "

        print "     --odm_texturing-textureWithSize: <positive integer>"
        print "                             default: 3600"
        print "                                      The resolution to rescale the images performing the texturing."
        print "  "

        print "        --odm_georeferencing-gcpFile: <path string>"
        print "                                      Path to the file containing the ground control points used for georeferencing."
        print "                                      The file needs to be on the following line format:"
        print "                                      easting northing height pixelrow pixelcol imagename"
        print "  "

        print "         --odm_georeferencing-useGcp: <true|false>"
        print "                                      Set to true for enabling GCPs from the file above."
        print "  "

        print "  --zip-results: <true|false>"
        print "        default: true"
        print "                 Set to false if you do not want to have gunzipped tarball of the results."
        print "  "

        sys.exit()
    
    print "\n  - configuration:"

    for key in collections.OrderedDict(sorted(args.items())):
        if key != "":
            print "    " + key + ": " + str(args[key])
    
    print "\n"

=======
>>>>>>> 8e8ac499
def runAndReturn(cmdSrc, cmdDest):
    srcProcess = subprocess.Popen(shlex.split(cmdSrc), stdout=subprocess.PIPE)
    if cmdDest:
        destProcess = subprocess.Popen(shlex.split(cmdDest), stdin=srcProcess.stdout, stdout=subprocess.PIPE)
        stdout, stderr = destProcess.communicate()
    else:
        stdout, stderr = srcProcess.communicate()

    return stdout.decode('ascii')

def calculateEpsg(utmZone, south):
    if south:
        return 32700 + utmZone
    else:
        return 32600 + utmZone
    
def parseCoordinateSystem():
    if os.path.isfile(jobOptions["jobDir"] + "/odm_georeferencing/coordFile.txt"):
        with open(jobOptions["jobDir"] + "/odm_georeferencing/coordFile.txt") as f:
            for lineNumber, line in enumerate(f):
                if lineNumber == 0:
                    tokens = line.split(' ')
                    if len(tokens) == 3:
                        utmZoneString = tokens[2][0:len(tokens[2])-2].strip()
                        utmSouthBool = (tokens[2][len(tokens[2])-2].strip() == 'S')
                        jobOptions["csString"] = "+datum=WGS84 +proj=utm +zone=" + utmZoneString + (" +south" if utmSouthBool else "")
                        jobOptions["epsg"] = calculateEpsg(int(utmZoneString), utmSouthBool)
                elif lineNumber == 1:
                    tokens = line.split(' ')
                    if len(tokens) == 2:
                        jobOptions["utmEastOffset"] = int(tokens[0].strip())
                        jobOptions["utmNorthOffset"] = int(tokens[1].strip())
                else:
                    break

def prepareObjects():
 ## get the source list
    source_files = runAndReturn('ls -1', 'egrep "\.[jJ]{1}[pP]{1}[eE]{0,1}[gG]{1}"')
    
    print "\n  - source files - " + now()

    for filename in source_files.split('\n'):
        filename = filename.rstrip('\n')
        if not filename:
            continue
        file_make = runAndReturn('jhead "' + filename + '"', 'grep "Camera make"')
        file_model = runAndReturn('jhead "' + filename + '"', 'grep "Camera model"')
        file_focal = runAndReturn('jhead "' + filename + '"', 'grep "Focal length"')
        file_ccd = runAndReturn('jhead "' + filename + '"', 'grep "CCD width"')
        file_resolution = runAndReturn('jhead "' + filename + '"', 'grep "Resolution"')

        fileObject = {}

        fileObject["src"] = filename
        fileObject["base"] = re.sub("\.[^\.]*$", "", filename)

        match = re.search(": ([^\n\r]*)", file_make)
        if match:
            fileObject["make"] = match.group(1).strip()
            
        match = re.search(": ([^\n\r]*)", file_model)
        if match:
            fileObject["model"] = match.group(1).strip()

        if "make" in fileObject:
            fileObject["make"] = re.sub("^\s+", "", fileObject["make"])
            fileObject["make"] = re.sub("\s+$", "", fileObject["make"])

        if "model" in fileObject:
            fileObject["model"] = re.sub("^\s+", "", fileObject["model"])
            fileObject["model"] = re.sub("\s+$", "", fileObject["model"])

        if "make" in fileObject:
            fileObject["id"] = fileObject["make"]
        if "model" in fileObject:
            fileObject["id"] += " " + fileObject["model"]

        match = re.search(": ([0-9]*) x ([0-9]*)", file_resolution)
        if match:
            fileObject["width"] = int(match.group(1).strip())
            fileObject["height"] = int(match.group(2).strip())

        if not '--force-focal' in args:
            match = re.search(":[\ ]*([0-9\.]*)mm", file_focal)
            if match:
                fileObject["focal"] = float((match.group()[1:-2]).strip())
        else:
            fileObject["focal"] = args.force_focal
        
        if not '--force-ccd' in args:
            match = re.search(":[\ ]*([0-9\.]*)mm", file_ccd)
            if match:
                fileObject["ccd"] = float(match.group()[1:-2].strip())
            
            if (not "ccd" in fileObject) and ("id" in fileObject):
                fileObject["ccd"] = float(ccdWidths[fileObject["id"]])
        else:
            fileObject["ccd"] = args.force_ccd

        if "ccd" in fileObject and "focal" in fileObject and "width" in fileObject and "height" in fileObject:
            if fileObject["width"] > fileObject["height"]:
                fileObject["focalpx"] = fileObject["width"] * fileObject["focal"] / fileObject["ccd"]
            else:
                fileObject["focalpx"] = fileObject["height"] * fileObject["focal"] / fileObject["ccd"]
            
            fileObject["isOk"] = True
            objectStats["good"] += 1
            
            print "     using " + fileObject["src"] + "     dimensions: " + str(fileObject["width"]) + "x" + str(fileObject["height"]) + " / focal: " + str(fileObject["focal"]) + "mm / ccd: " + str(fileObject["ccd"]) + "mm"
        else:
            fileObject["isOk"] = False
            objectStats["bad"] += 1
            
            if "id" in fileObject:
                print "\n    no CCD width or focal length found for " + fileObject["src"] + " - camera: \"" + fileObject["id"] + "\""
            else:
                print "\n    no CCD width or focal length found"

        objectStats["count"] += 1

        if "width" in fileObject and "height" in fileObject:
            if objectStats["minWidth"] == 0:
                objectStats["minWidth"] = fileObject["width"]
            if objectStats["minHeight"] == 0:
                objectStats["minHeight"] = fileObject["height"]

            if objectStats["minWidth"] < fileObject["width"]:
                objectStats["minWidth"] = objectStats["minWidth"]
            else:
                objectStats["minWidth"] = fileObject["width"]

            if objectStats["minHeight"] < fileObject["height"]:
                objectStats["minHeight"] = objectStats["minHeight"]
            else:
                objectStats["minHeight"] = fileObject["height"]

            if objectStats["maxWidth"] > fileObject["width"]:
                objectStats["maxWidth"] = objectStats["maxWidth"]
            else:
                objectStats["maxWidth"] = fileObject["width"]

            if objectStats["maxHeight"] > fileObject["height"]:
                objectStats["maxHeight"] = objectStats["maxHeight"]
            else:
                objectStats["maxHeight"] = fileObject["height"]

        objects.append(fileObject)

    
    if not "good" in objectStats:
        print "\n    found no usable images - quitting\n"
        sys.exit()
    else:
        print "\n    found " + str(objectStats["good"]) + " usable images"
    
    print "\n"
    
    jobOptions["resizeTo"] = args.resize_to

    print "  using max image size of " + str(jobOptions["resizeTo"]) + " x " + str(jobOptions["resizeTo"])
    
    jobOptions["jobDir"] = jobOptions["srcDir"] + "/reconstruction-with-image-size-" + str(jobOptions["resizeTo"])
    
    jobOptions["step_1_convert"]         = jobOptions["jobDir"] + "/_convert.templist.txt"
    jobOptions["step_1_vlsift"]          = jobOptions["jobDir"] + "/_vlsift.templist.txt"
    jobOptions["step_1_gzip"]            = jobOptions["jobDir"] + "/_gzip.templist.txt"
    
    jobOptions["step_2_filelist"]        = jobOptions["jobDir"] + "/_filelist.templist.txt"
    jobOptions["step_2_macthes_jobs"]    = jobOptions["jobDir"] + "/_matches_jobs.templist.txt"
    jobOptions["step_2_matches_dir"]  	 = jobOptions["jobDir"] + "/matches"
    jobOptions["step_2_matches"]         = jobOptions["jobDir"] + "/matches.init.txt"
    
    jobOptions["step_3_filelist"]        = jobOptions["jobDir"] + "/list.txt"
    jobOptions["step_3_bundlerOptions"]  = jobOptions["jobDir"] + "/options.txt"

    try:
        os.mkdir(jobOptions["jobDir"])
    except:
        pass

    for fileObject in objects:
        if fileObject["isOk"]:
            fileObject["step_0_resizedImage"]  = jobOptions["jobDir"] + "/" + fileObject["base"] + ".jpg"
            fileObject["step_1_pgmFile"]       = jobOptions["jobDir"] + "/" + fileObject["base"] + ".pgm"
            fileObject["step_1_keyFile"]       = jobOptions["jobDir"] + "/" + fileObject["base"] + ".key"
            fileObject["step_1_gzFile"]        = jobOptions["jobDir"] + "/" + fileObject["base"] + ".key.gz"

def resize():
    print "\n  - preparing images - " + now()

    os.chdir(jobOptions["jobDir"])

    for fileObject in objects:
        if fileObject["isOk"]:
            if not os.path.isfile(fileObject["step_0_resizedImage"]):
                if jobOptions["resizeTo"] != 0 and ((int(fileObject["width"]) > jobOptions["resizeTo"]) or (fileObject["height"] > jobOptions["resizeTo"])):
                    sys.stdout.write("    resizing " + fileObject["src"] +" \tto " + fileObject["step_0_resizedImage"])
                    run("convert -resize " + str(jobOptions["resizeTo"]) + "x" + str(jobOptions["resizeTo"]) +" -quality 100 \"" + jobOptions["srcDir"] + "/" + fileObject["src"] + "\" \"" + fileObject["step_0_resizedImage"] + "\"")
                else:
                    sys.stdout.write("     copying " + fileObject["src"] + " \tto " + fileObject["step_0_resizedImage"])
                    shutil.copyfile(CURRENT_DIR + "/" + fileObject["src"], fileObject["step_0_resizedImage"])
            else:	
	     	print "     using existing " + fileObject["src"] + " \tto " + fileObject["step_0_resizedImage"]

            file_resolution = runAndReturn('jhead "' + fileObject["step_0_resizedImage"] + '"', 'grep "Resolution"')
            match = re.search(": ([0-9]*) x ([0-9]*)", file_resolution)
            if match:
                fileObject["width"] = int(match.group(1).strip())
                fileObject["height"] = int(match.group(2).strip())
            print "\t (" + str(fileObject["width"]) + " x " + str(fileObject["height"]) + ")"
    
    if args.end_with != "resize":
        getKeypoints()

def getKeypoints():
    print "\n  - finding keypoints - " + now()
    
    os.chdir(jobOptions["jobDir"])
    
    vlsiftJobs = ""
    c = 0

    for fileObject in objects:
        c += 1
	
        if fileObject["isOk"]:
            if '--lowe-sift' in args:
                vlsiftJobs    += "echo -n \"" + str(c) + "/" + str(objectStats["good"]) + " - \" && convert -format pgm \"" + fileObject["step_0_resizedImage"] + "\" \"" + fileObject["step_1_pgmFile"] + "\""
                vlsiftJobs    += " && \"" + BIN_PATH + "/sift\" < \"" + fileObject["step_1_pgmFile"] + "\" > \"" + fileObject["step_1_keyFile"] + "\""
                vlsiftJobs    += " && gzip -f \"" + fileObject["step_1_keyFile"] + "\""
                vlsiftJobs    += " && rm -f \"" + fileObject["step_1_pgmFile"] + "\""
                vlsiftJobs    += " && rm -f \"" + fileObject["step_1_keyFile"] + ".sift\"\n"
            else:
                if not os.path.isfile(jobOptions["jobDir"] + "/" + fileObject["base"] + ".key.bin"):
                    vlsiftJobs    += "echo -n \"" + str(c) + "/" + str(objectStats["good"]) + " - \" && convert -format pgm \"" + fileObject["step_0_resizedImage"] + "\" \"" + fileObject["step_1_pgmFile"] + "\""
	            vlsiftJobs    += " && \"" + BIN_PATH + "/vlsift\" \"" + fileObject["step_1_pgmFile"] + "\" -o \"" + fileObject["step_1_keyFile"] + ".sift\" > /dev/null && perl \"" + BIN_PATH + "/../convert_vlsift_to_lowesift.pl\" \"" + jobOptions["jobDir"] + "/" + fileObject["base"] + "\""
	            vlsiftJobs    += " && gzip -f \"" + fileObject["step_1_keyFile"] + "\""
	            vlsiftJobs    += " && rm -f \"" + fileObject["step_1_pgmFile"] + "\""
	            vlsiftJobs    += " && rm -f \"" + fileObject["step_1_keyFile"] + ".sift\"\n"
	        else:
                    print "using existing " + jobOptions["jobDir"] + "/" + fileObject["base"] + ".key.bin"

    siftDest = open(jobOptions["step_1_vlsift"], 'w')
    siftDest.write(vlsiftJobs)
    siftDest.close()

    run("\"" + BIN_PATH + "/parallel\" --no-notice --halt-on-error 1 -j+0 < \"" + jobOptions["step_1_vlsift"] + "\"")
    
    if args.end_with != "getKeypoints":
        match()

def match():
    print "\n  - matching keypoints - " + now()

    os.chdir(jobOptions["jobDir"])
    try:
        os.mkdir(jobOptions["step_2_matches_dir"])
    except:
        pass
    
    matchesJobs = ""   
    c = 0
    t = (objectStats["good"] - 1) * (objectStats["good"] / 2)    

    preselected_pairs = []

    # Create a file list with all keypoint files
    filesList = ""
    for fileObject in objects:
        if fileObject["isOk"]:
            filesList += fileObject["step_1_keyFile"] + "\n"
    matchDest = open(jobOptions["step_2_filelist"], 'w')
    matchDest.write(filesList)
    matchDest.close()

    #Check if preselection is to be run
    if args.matcher_preselect:
        useKnn = True
        if args.matcher_useKnn:
            useKnn = False
        preselected_pairs = knnMatch_exif.preselect_pairs(BIN_PATH + "/odm_extract_utm", jobOptions["step_2_filelist"], args.matcher_kDistance, args.matcher_useKnn)
    if len(preselected_pairs) != 0:
        for i, j, in preselected_pairs:
            c += 1
            if i < 10:
                print i, j            
            if not os.path.isfile(jobOptions["step_2_matches_dir"] + "/" + str(i) + "-" + str(j) + ".txt"):
                matchesJobs += "echo -n \".\" && touch \"" + jobOptions["step_2_matches_dir"] + "/" + str(i) + "-" + str(j) + ".txt\" && \"" + BIN_PATH + "/KeyMatch\" \"" + objects[i]["step_1_keyFile"] + "\" \"" + objects[j]["step_1_keyFile"] + "\" \"" + jobOptions["step_2_matches_dir"] + "/" + str(i) + "-" + str(j) + ".txt\" " + str(args.matcher_ratio) + " " + str(args.matcher_threshold) + "\n"


# Match all image pairs
    else:
        if args.matcher_preselect == "true":
            print "Failed to run pair preselection, proceeding with exhaustive matching."
        for i in range(0, objectStats["good"]):
            for j in range(i + 1, objectStats["good"]):
                c += 1
                if not os.path.isfile(jobOptions["step_2_matches_dir"] + "/" + str(i) + "-" + str(j) + ".txt"):
                    matchesJobs += "echo -n \".\" && touch \"" + jobOptions["step_2_matches_dir"] + "/" + str(i) + "-" + str(j) + ".txt\" && \"" + BIN_PATH + "/KeyMatch\" \"" + objects[i]["step_1_keyFile"] + "\" \"" + objects[j]["step_1_keyFile"] + "\" \"" + jobOptions["step_2_matches_dir"] + "/" + str(i) + "-" + str(j) + ".txt\" " + str(args.matcher_ratio) + " " + str(args.matcher_threshold) + "\n"

    matchDest = open(jobOptions["step_2_macthes_jobs"], 'w')
    matchDest.write(matchesJobs)
    matchDest.close()
	
    run("\"" + BIN_PATH + "/parallel\" --no-notice --halt-on-error 1 -j+0 < \"" + jobOptions["step_2_macthes_jobs"] + "\"")
    run("rm -f \"" + jobOptions["step_2_matches"] + "\"")
	
    for i in range(0, objectStats["good"]):
        for j in range(i + 1, objectStats["good"]):            
            c += 1            
            if os.path.isfile(jobOptions["step_2_matches_dir"] + "/" + str(i) + "-" + str(j) + ".txt") and os.path.getsize(jobOptions["step_2_matches_dir"] + "/" + str(i) + "-" + str(j) + ".txt") > 0:                
                run("echo \"" + str(i) + " " + str(j) + "\" >> \"" + jobOptions["step_2_matches"] + "\" && cat \"" + jobOptions["step_2_matches_dir"] + "/" + str(i) + "-" + str(j) + ".txt\" >> \"" + jobOptions["step_2_matches"] + "\"")

    filesList = ""
    for fileObject in objects:
        if fileObject["isOk"]:
            filesList += fileObject["step_1_keyFile"] + "\n"

    matchDest = open(jobOptions["step_2_filelist"], 'w')
    matchDest.write(filesList)
    matchDest.close()
    
 #   run("\"" + BIN_PATH + "/KeyMatchFull\" \"" + jobOptions["step_2_filelist"] + "\" \"" + jobOptions["step_2_matches"] + "\"    ")
    
    if args.end_with != "match":
        bundler()

def bundler():
    print "\n  - running bundler - " + now()
	
    os.chdir(jobOptions["jobDir"])

    try:
        os.mkdir(jobOptions["jobDir"] + "/bundle")
    except:
        pass
    try:
        os.mkdir(jobOptions["jobDir"] + "/pmvs")
    except:
        pass
    try:
        os.mkdir(jobOptions["jobDir"] + "/pmvs/txt")
    except:
        pass
    try:
        os.mkdir(jobOptions["jobDir"] + "/pmvs/visualize")
    except:
        pass
    try:
        os.mkdir(jobOptions["jobDir"] + "/pmvs/models")
    except:
        pass
    
    filesList = ""

    for fileObject in objects:
        if fileObject["isOk"]:
            filesList += "./" + fileObject["base"] + ".jpg 0 {:.5f}\n".format(fileObject["focalpx"])
    
    filesList = filesList.rstrip('\n')
    
    bundlerOptions  = "--match_table matches.init.txt\n"
    bundlerOptions += "--output bundle.out\n"
    bundlerOptions += "--output_all bundle_\n"
    bundlerOptions += "--output_dir bundle\n"
    bundlerOptions += "--variable_focal_length\n"
    bundlerOptions += "--use_focal_estimate\n"
    bundlerOptions += "--constrain_focal\n"
    bundlerOptions += "--constrain_focal_weight 0.0\n"
    bundlerOptions += "--estimate_distortion\n"
    bundlerOptions += "--run_bundle"

    run("echo \"" + bundlerOptions + "\" > \"" + jobOptions["step_3_bundlerOptions"] + "\"")

    bundlerDest = open(jobOptions["step_3_filelist"], 'w')
    bundlerDest.write(filesList)
    bundlerDest.close()

    run("\"" + BIN_PATH + "/bundler\" \"" + jobOptions["step_3_filelist"] + "\" --options_file \"" + jobOptions["step_3_bundlerOptions"] + "\" > bundle/out")
    run("\"" + BIN_PATH + "/Bundle2PMVS\" \"" + jobOptions["step_3_filelist"] + "\" bundle/bundle.out")
    run("\"" + BIN_PATH + "/RadialUndistort\" \"" + jobOptions["step_3_filelist"] + "\" bundle/bundle.out pmvs")
    
    i = 0
    for fileObject in objects:        
        if fileObject["isOk"]:            
            if os.path.isfile("pmvs/" + fileObject["base"] + ".rd.jpg"):
                nr = "{0:08d}".format(i)
                i += 1                
            
                run("mv pmvs/" + fileObject["base"] + ".rd.jpg pmvs/visualize/" + str(nr) + ".jpg")                
                run("mv pmvs/" + str(nr) + ".txt pmvs/txt/" + str(nr) + ".txt")                

    run("\"" + BIN_PATH + "/Bundle2Vis\" pmvs/bundle.rd.out pmvs/vis.dat")                
    
    if args.end_with != "bundler":        
        cmvs()

def cmvs():
    print "\n  - running cmvs - " + now()

    os.chdir(jobOptions["jobDir"])

    run("\"" + BIN_PATH + "/cmvs\" pmvs/ " + str(args.cmvs_maxImages) + " " + str(CORES))
    run("\"" + BIN_PATH + "/genOption\" pmvs/ " + str(args.pmvs_level) + " " + str(args.pmvs_csize) + " " + str(args.pmvs_threshold) + " " + str(args.pmvs_wsize) + " " + str(args.pmvs_minImageNum) + " " + str(CORES))
    
    if args.end_with != "cmvs":
        pmvs()

def pmvs():
    print "\n  - running pmvs - " + now()

    os.chdir(jobOptions["jobDir"])
    
    run("\"" + BIN_PATH + "/pmvs2\" pmvs/ option-0000")
    
    run("cp -Rf \"" + jobOptions["jobDir"] + "/pmvs/models\" \"" + jobOptions["jobDir"] + "-results\"")
    
    if args.end_with != "pmvs":
        odm_meshing()

def odm_meshing():
    print "\n  - running meshing - " + now()
    
    os.chdir(jobOptions["jobDir"])
    try:
        os.mkdir(jobOptions["jobDir"] + "/odm_meshing")
    except:
        pass

    run("\"" + BIN_PATH + "/odm_meshing\" -inputFile " + jobOptions["jobDir"] + "-results/option-0000.ply -outputFile " + jobOptions["jobDir"] + "-results/odm_mesh-0000.ply -logFile " + jobOptions["jobDir"] + "/odm_meshing/odm_meshing_log.txt -maxVertexCount " + str(args.odm_meshing_maxVertexCount) + " -octreeDepth " + str(args.odm_meshing_octreeDepth) + " -samplesPerNode " + str(args.odm_meshing_samplesPerNode) + " -solverDivide " + str(args.odm_meshing_solverDivide))
    
    if args.end_with != "odm_meshing":
        odm_texturing()

def odm_texturing():
    print "\n  - running texturing - " + now()
    
    os.chdir(jobOptions["jobDir"])
    try:
        os.mkdir(jobOptions["jobDir"] + "/odm_texturing")   
        os.mkdir(jobOptions["jobDir"] + "-results/odm_texturing") 
    except:
        pass
	
    run("\"" + BIN_PATH + "/odm_texturing\" -bundleFile " + jobOptions["jobDir"] + "/pmvs/bundle.rd.out -imagesPath "+ jobOptions["srcDir"] + "/ -imagesListPath " + jobOptions["jobDir"] + "/pmvs/list.rd.txt -inputModelPath " + jobOptions["jobDir"] + "-results/odm_mesh-0000.ply -outputFolder " + jobOptions["jobDir"] + "-results/odm_texturing/ -textureResolution " + str(args.odm_texturing_textureResolution) + " -bundleResizedTo " + str(jobOptions["resizeTo"]) + " -textureWithSize " + str(args.odm_texturing_textureWithSize) + " -logFile " + jobOptions["jobDir"] + "/odm_texturing/odm_texturing_log.txt")
    
    if args.end_with != "odm_texturing":
        odm_georeferencing()

def odm_georeferencing():
    print "\n  - running georeferencing - " + now()
    
    os.chdir(jobOptions["jobDir"])
    try:
        os.mkdir(jobOptions["jobDir"] + "/odm_georeferencing")
    except:
        pass

    if args.odm_georeferencing_useGcp == False:
        run("\"" + BIN_PATH + "/odm_extract_utm\" -imagesPath " + jobOptions["srcDir"] + "/ -imageListFile " + jobOptions["jobDir"] + "/pmvs/list.rd.txt -outputCoordFile " + jobOptions["jobDir"] + "/odm_georeferencing/coordFile.txt")
        run("\"" + BIN_PATH + "/odm_georef\" -bundleFile " + jobOptions["jobDir"] + "/pmvs/bundle.rd.out -inputCoordFile " + jobOptions["jobDir"] + "/odm_georeferencing/coordFile.txt -inputFile " + jobOptions["jobDir"] + "-results/odm_texturing/odm_textured_model.obj -outputFile " + jobOptions["jobDir"] + "-results/odm_texturing/odm_textured_model_geo.obj -inputPointCloudFile " + jobOptions["jobDir"] + "-results/option-0000.ply -outputPointCloudFile " + jobOptions["jobDir"] + "-results/option-0000_georef.ply -logFile " + jobOptions["jobDir"] + "/odm_georeferencing/odm_georeferencing_log.txt -georefFileOutputPath " + jobOptions["jobDir"] + "-results/odm_texturing/odm_textured_model_geo_georef_system.txt")
    elif os.path.isfile(jobOptions["srcDir"] + "/" + args.odm_georeferencing_gcpFile):
        run("\"" + BIN_PATH + "/odm_georef\" -bundleFile " + jobOptions["jobDir"] + "/pmvs/bundle.rd.out -gcpFile " + jobOptions["srcDir"] + "/" + args.odm_georeferencing_gcpFile + " -imagesPath " + jobOptions["srcDir"] + "/ -imagesListPath " + jobOptions["jobDir"] + "/pmvs/list.rd.txt -bundleResizedTo " + str(jobOptions["resizeTo"]) + " -inputFile " + jobOptions["jobDir"] + "-results/odm_texturing/odm_textured_model.obj -outputFile " + jobOptions["jobDir"] + "-results/odm_texturing/odm_textured_model_geo.obj -outputCoordFile " + jobOptions["jobDir"] + "/odm_georeferencing/coordFile.txt -inputPointCloudFile " + jobOptions["jobDir"] + "-results/option-0000.ply -outputPointCloudFile " + jobOptions["jobDir"] + "-results/option-0000_georef.ply -logFile " + jobOptions["jobDir"] + "/odm_georeferencing/odm_georeferencing_log.txt -georefFileOutputPath " + jobOptions["jobDir"] + "-results/odm_texturing/odm_textured_model_geo_georef_system.txt")
    else:
        print "Warning: No GCP file. Consider rerunning with argument --odm_georeferencing-useGcp false --start-with odm_georeferencing"
        print "Skipping orthophoto"
        args.end_with = "odm_georeferencing"

    if not "csString" in jobOptions:
        parseCoordinateSystem()

    if "csString" in jobOptions and "utmEastOffset" in jobOptions and "utmNorthOffset" in jobOptions:
        images = []
        with open(jobOptions["jobDir"] + "/pmvs/list.rd.txt") as f:
            images = f.readlines()

        if len(images) > 0:
            with open(jobOptions["jobDir"] + "/odm_georeferencing/coordFile.txt") as f:
                for lineNumber, line in enumerate(f):
                    if lineNumber >= 2 and lineNumber - 2 < len(images):                    
                        tokens = line.split(' ')
                        if len(tokens) >= 3:
                            x = float(tokens[0])
                            y = float(tokens[1])
                            z = float(tokens[2])
                            filename = images[lineNumber - 2]
                            run("echo " + str(x + jobOptions["utmEastOffset"]) + " " + str(y + jobOptions["utmNorthOffset"]) + " " + str(z) + " | cs2cs " + jobOptions["csString"] + " +to +datum=WGS84 +proj=latlong > " + jobOptions["jobDir"] + "/odm_georeferencing/latlong.txt")
                            with open(jobOptions["jobDir"] + "/odm_georeferencing/latlong.txt") as latlongFile:
                                latlongLine = latlongFile.readline()
                                tokens = latlongLine.split()
                                if len(tokens) >= 2:
                                    exifGpsInfoWritten = False

                                    lonString = tokens[0]  # Example: 83d18'16.285"W
                                    latString = tokens[1]  # Example: 41d2'11.789"N
                                    altString = ""
                                    if len(tokens) > 2:
                                        altString = tokens[2] # Example: 0.998
                                    
                                    tokens = re.split("[d '\"]+", lonString)
                                    if len(tokens) >= 4:
                                        lonDeg = tokens[0]
                                        lonMin = tokens[1]
                                        lonSec = tokens[2]
                                        lonSecFrac = fractions.Fraction(lonSec)
                                        lonSecNumerator = str(lonSecFrac._numerator)
                                        lonSecDenominator = str(lonSecFrac._denominator)
                                        lonRef = tokens[3]

                                        tokens = re.split("[d '\"]+", latString)
                                        if len(tokens) >= 4:
                                            latDeg = tokens[0]
                                            latMin = tokens[1]
                                            latSec = tokens[2]
                                            latSecFrac = fractions.Fraction(latSec)
                                            latSecNumerator = str(latSecFrac._numerator)
                                            latSecDenominator = str(latSecFrac._denominator)
                                            latRef = tokens[3]
                                        
                                            exivCmd = "exiv2 -q"
                                            exivCmd += " -M\"set Exif.GPSInfo.GPSLatitude " + latDeg + "/1 " + latMin + "/1 " + latSecNumerator + "/" + latSecDenominator + "\""
                                            exivCmd += " -M\"set Exif.GPSInfo.GPSLatitudeRef " + latRef + "\""
                                            exivCmd += " -M\"set Exif.GPSInfo.GPSLongitude " + lonDeg + "/1 " + lonMin + "/1 " + lonSecNumerator + "/" + lonSecDenominator + "\""
                                            exivCmd += " -M\"set Exif.GPSInfo.GPSLongitudeRef " + lonRef + "\""

                                            altNumerator = arcDenominator = 0
                                            if altString:
                                                altFrac = fractions.Fraction(altString)
                                                altNumerator = str(altFrac._numerator)
                                                altDenominator = str(altFrac._denominator)
                                                exivCmd += " -M\"set Exif.GPSInfo.GPSAltitude " + altNumerator + "/" + altDenominator + "\""
                                                exivCmd += " -M\"set Exif.GPSInfo.GPSAltitudeRef 0\""

                                            exivCmd += " " + filename
                                            run(exivCmd)
                                            exifGpsInfoWritten = True

                                    if not exifGpsInfoWritten:
                                        print("    Warning: Failed setting EXIF GPS info for " + filename + " based on " + latlongLine)

    if "epsg" in jobOptions and "utmEastOffset" in jobOptions and "utmNorthOffset" in jobOptions:
        lasCmd = "\"" + BIN_PATH + "/txt2las\" -i " + jobOptions["jobDir"] + "-results/option-0000_georef.ply -o " + jobOptions["jobDir"] + "-results/pointcloud_georef.laz -skip 30 -parse xyzRGBssss -set_scale 0.01 0.01 0.01 -set_offset " + str(jobOptions["utmEastOffset"]) + " " + str(jobOptions["utmNorthOffset"]) + " 0 -translate_xyz " + str(jobOptions["utmEastOffset"]) + " " + str(jobOptions["utmNorthOffset"]) + " 0 -epsg " + str(jobOptions["epsg"])
        print("    Creating geo-referenced LAS file (expecting warning)...")
        run(lasCmd)
    
    if args.end_with != "odm_georeferencing":
        odm_orthophoto()


def odm_orthophoto():
    print "\n  - running orthophoto generation - " + now()
    
    os.chdir(jobOptions["jobDir"])
    try:
        os.mkdir(jobOptions["jobDir"] + "/odm_orthophoto")
    except:
        pass

    run("\"" + BIN_PATH + "/odm_orthophoto\" -inputFile " + jobOptions["jobDir"] + "-results/odm_texturing/odm_textured_model_geo.obj -logFile " + jobOptions["jobDir"] + "/odm_orthophoto/odm_orthophoto_log.txt -outputFile " + jobOptions["jobDir"] + "-results/odm_orthphoto.png -resolution 20.0 -outputCornerFile " + jobOptions["jobDir"] + "/odm_orthphoto_corners.txt")

    if not "csString" in jobOptions:
        parseCoordinateSystem()

    geoTiffCreated = False
    if "csString" in jobOptions and "utmEastOffset" in jobOptions and "utmNorthOffset" in jobOptions:
        ulx = uly = lrx = lry = 0.0
        with open(jobOptions["jobDir"] + "/odm_orthphoto_corners.txt") as f:
            for lineNumber, line in enumerate(f):
                if lineNumber == 0:
                    tokens = line.split(' ')
                    if len(tokens) == 4:
                        ulx = float(tokens[0]) + float(jobOptions["utmEastOffset"])
                        lry = float(tokens[1]) + float(jobOptions["utmNorthOffset"])
                        lrx = float(tokens[2]) + float(jobOptions["utmEastOffset"])
                        uly = float(tokens[3]) + float(jobOptions["utmNorthOffset"])

        print("    Creating GeoTIFF...")
        sys.stdout.write("    ")
        run("gdal_translate -a_ullr " + str(ulx) + " " + str(uly) + " " + str(lrx) + " " + str(lry) + " -a_srs \"" + jobOptions["csString"] + "\" " + jobOptions["jobDir"] + "-results/odm_orthphoto.png " + jobOptions["jobDir"] + "-results/odm_orthphoto.tif")
        geoTiffCreated = True

    if not geoTiffCreated:
        print "    Warning: No geo-referenced orthophoto created due to missing geo-referencing or corner coordinates."

#parseArgs()
prepareObjects()
    
os.chdir(jobOptions["jobDir"])

if args.start_with == "resize":
    resize()
elif args.start_with == "getKeypoints":
    getKeypoints()
elif args.start_with == "match":
    match()
elif args.start_with == "bundler":
    bundler()
elif args.start_with == "cmvs":
    cmvs()
elif args.start_with == "pmvs":
    pmvs()
elif args.start_with == "odm_meshing":
    odm_meshing()
elif args.start_with == "odm_texturing":
    odm_texturing()
elif args.start_with == "odm_georeferencing":
    odm_georeferencing()
elif args.start_with == "odm_orthophoto":
    odm_orthophoto()

if args.zip_results: 
    print "\nCompressing results - " + now()
    run("cd " + jobOptions["jobDir"] + "-results/ && tar -czf " + jobOptions["jobDir"] + "-results.tar.gz *")

print "\n  - done - " + now()<|MERGE_RESOLUTION|>--- conflicted
+++ resolved
@@ -234,373 +234,6 @@
 def now():
     return datetime.datetime.now().strftime('%a %b %d %H:%M:%S %Z %Y')
 
-<<<<<<< HEAD
-def parseArgs():
-
- ## defaults
-    #args['--match-size']            = 200
-    args['--help']                  = False
-
-    args['--resize-to']             = 2400
-    
-    args['--start-with']            = "resize"
-    args['--end-with']              = "odm_orthophoto"
-    
-    args['--cmvs-maxImages']        = 500
-	
-    args['--matcher-ratio']         = 0.6
-    args['--matcher-threshold']     = 2.0
-    args['--matcher-preselect']     = True
-    args['--matcher-useKnn']        = True
-    args['--matcher-kDistance']     = 20
-    
-    args['--pmvs-level']            = 1
-    args['--pmvs-csize']            = 2
-    args['--pmvs-threshold']        = 0.7
-    args['--pmvs-wsize']            = 7
-    args['--pmvs-minImageNum']      = 3
-
-    args['--odm_meshing-maxVertexCount']   = 100000
-    args['--odm_meshing-octreeDepth']      = 9
-    args['--odm_meshing-samplesPerNode']   = 1
-    args['--odm_meshing-solverDivide']     = 9
-
-    args['--odm_texturing-textureResolution']   = 4096
-    args['--odm_texturing-textureWithSize']     = 3600
-
-    args['--odm_georeferencing-gcpFile']	= "gcp_list.txt"
-    args['--odm_georeferencing-useGcp']	= False
-
-    args['--zip-results']           = True
-
-    for i in range(1, len(sys.argv)):
-        # check to see if the argument given is valid
-        if re.search("^--[^a-z\-]*", sys.argv[i]) and sys.argv[i] not in args:
-            sys.exit("\n Invalid argument " + str(sys.argv[i]) + ". Run with --help to see options.")
-            
-        #if the argv starts with "--" and is not the last argument
-        if re.search("^--[^a-z\-]*", sys.argv[i]) and i+1 < len(sys.argv):
-            #default is to set args value to True
-            args[sys.argv[i]] = True
-            #if there is a parameter following the argument, set that parameter value in args
-            if not re.search("^--[^a-z\-]*", sys.argv[i + 1]):
-                if sys.argv[i] == "--resize-to":
-                    if sys.argv[i + 1] == "orig":
-                        args[sys.argv[i]] = 0
-                    elif re.search("^[0-9]*$", sys.argv[i + 1]):
-                        args[sys.argv[i]] = int(sys.argv[i + 1].strip())
-                    else:
-                        sys.exit("\n invalid parameter for \"" + sys.argv[i] + "\": " + sys.argv[i + 1])
-
-                if sys.argv[i] == "--start-with":
-                    if (sys.argv[i + 1] == "resize" or sys.argv[i + 1] == "getKeypoints" or sys.argv[i + 1] == "match" or
-                        sys.argv[i + 1] == "bundler" or sys.argv[i + 1] == "cmvs" or sys.argv[i + 1] == "pmvs" or sys.argv[i + 1] == "odm_meshing" or
-                        sys.argv[i + 1] == "odm_texturing" or sys.argv[i + 1] == "odm_georeferencing" or sys.argv[i + 1] == "odm_orthophoto"):
-                        args[sys.argv[i]] = sys.argv[i + 1]
-                    else:
-                        sys.exit("\n invalid parameter for \"" + sys.argv[i] + "\": " + sys.argv[i + 1] + "\n\t valid values are \"resize\", \"getKeypoints\", \"match\", \"bundler\", \"cmvs\", \"pmvs\",\"odm_meshing\", \"odm_texturing\", \"odm_georeferencing\", \"odm_orthophoto\"")
-
-                if sys.argv[i] == "--end-with":
-                    if (sys.argv[i + 1] == "resize" or sys.argv[i + 1] == "getKeypoints" or sys.argv[i + 1] == "match" or sys.argv[i + 1] == "bundler" or
-                        sys.argv[i + 1] == "cmvs" or sys.argv[i + 1] == "pmvs" or sys.argv[i + 1] == "odm_meshing" or sys.argv[i + 1] == "odm_texturing" or
-                        sys.argv[i + 1] == "odm_georeferencing" or sys.argv[i + 1] == "odm_orthophoto"):
-                        args[sys.argv[i]] = sys.argv[i + 1]
-                    else:
-                        sys.exit("\n invalid parameter for \"" + sys.argv[i] + "\": " + sys.argv[i + 1] + "\n\t valid values are \"resize\", \"getKeypoints\", \"match\", \"bundler\", \"cmvs\", \"pmvs\", \"odm_meshing\", \"odm_texturing\", \"odm_georeferencing\", \"odm_orthophoto\"")
-
-                if sys.argv[i] == "--run-only":
-                    if (sys.argv[i + 1] == "resize" or sys.argv[i + 1] == "getKeypoints" or sys.argv[i + 1] == "match" or sys.argv[i + 1] == "bundler" or
-                        sys.argv[i + 1] == "cmvs" or sys.argv[i + 1] == "pmvs" or sys.argv[i + 1] == "odm_meshing" or sys.argv[i + 1] == "odm_texturing" or
-                        sys.argv[i + 1] == "odm_georeferencing" or sys.argv[i + 1] == "odm_orthophoto"):
-                        args['--start-with'] = sys.argv[i + 1]
-                        args['--end-with'] = sys.argv[i + 1]
-                    else:
-                        sys.exit("\n invalid parameter for \"" + sys.argv[i] + "\": " + sys.argv[i + 1] + "\n\t valid values are \"resize\", \"getKeypoints\", \"match\", \"bundler\", \"cmvs\", \"pmvs\", \"odm_meshing\", \"odm_texturing\", \"odm_georeferencing\", \"odm_orthophoto\"")
-
-                if sys.argv[i] == "--matcher-threshold":
-                    if re.search("^-?[0-9]*\.?[0-9]*$", sys.argv[i + 1]):
-                        args[sys.argv[i]] = float(sys.argv[i + 1].strip())
-                    else:
-                        sys.exit("\n invalid parameter for \"" + sys.argv[i] + "\": " + sys.argv[i + 1])
-
-                if sys.argv[i] == "--matcher-ratio":
-                    if re.search("^-?[0-9]*\.?[0-9]*$", sys.argv[i + 1]):
-                        args[sys.argv[i]] = float(sys.argv[i + 1].strip())
-                    else:
-                        sys.exit("\n invalid parameter for \"" + sys.argv[i] + "\": " + sys.argv[i + 1])
-
-                if sys.argv[i] == "--matcher-preselect":
-                    if sys.argv[i + 1] == "true" or sys.argv[i + 1] == "false":
-                        args[sys.argv[i]] = (sys.argv[i + 1].strip() == "true")
-                    else:
-                        sys.exit("\n invalid parameter for \"" + sys.argv[i] + "\": " + sys.argv[i + 1])
-
-                if sys.argv[i] == "--matcher-useKnn":
-                    if sys.argv[i + 1] == "true" or sys.argv[i + 1] == "false":
-                        args[sys.argv[i]] = (sys.argv[i + 1].strip() == "true")
-                    else:
-                        sys.exit("\n invalid parameter for \"" + sys.argv[i] + "\": " + sys.argv[i + 1])
-
-                if sys.argv[i] == "--matcher-kDistance":
-                    if re.search("^[0-9]*$", sys.argv[i + 1]):
-                        args[sys.argv[i]] = int(sys.argv[i + 1])
-                    else:
-                        sys.exit("\n invalid parameter for \"" + sys.argv[i] + "\": " + sys.argv[i + 1])
-
-                if sys.argv[i] == "--cmvs-maxImages":
-                    if re.search("^[0-9]*$", sys.argv[i + 1]):
-                        args[sys.argv[i]] = int(sys.argv[i + 1].strip())
-                    else:
-                        sys.exit("\n invalid parameter for \"" + sys.argv[i] + "\": " + sys.argv[i + 1])
-
-                if sys.argv[i] == "--pmvs-level":
-                    if re.search("^[0-9]*$", sys.argv[i + 1]):
-                        args[sys.argv[i]] = int(sys.argv[i + 1].strip())
-                    else:
-                        sys.exit("\n invalid parameter for \"" + sys.argv[i] + "\": " + sys.argv[i + 1])
-
-                if sys.argv[i] == "--pmvs-csize":
-                    if re.search("^[0-9]*$", sys.argv[i + 1]):
-                        args[sys.argv[i]] = int(sys.argv[i + 1].strip())
-                    else:
-                        sys.exit("\n invalid parameter for \"" + sys.argv[i] + "\": " + sys.argv[i + 1])
-
-                if sys.argv[i] == "--pmvs-threshold":
-                    if re.search("^-?[0-9]*\.?[0-9]*$", sys.argv[i + 1]):
-                        args[sys.argv[i]] = float(sys.argv[i + 1].strip())
-                    else:
-                        sys.exit("\n invalid parameter for \"" + sys.argv[i] + "\": " + sys.argv[i + 1])
-
-                if sys.argv[i] == "--pmvs-wsize":
-                    if re.search("^[0-9]*$", sys.argv[i + 1]):
-                        args[sys.argv[i]] = int(sys.argv[i + 1].strip())
-                    else:
-                        sys.exit("\n invalid parameter for \"" + sys.argv[i] + "\": " + sys.argv[i + 1])
-
-                if sys.argv[i] == "--pmvs-minImageNum":
-                    if re.search("^[0-9]*$", sys.argv[i + 1]):
-                        args[sys.argv[i]] = int(sys.argv[i + 1].strip())
-                    else:
-                        sys.exit("\n invalid parameter for \"" + sys.argv[i] + "\": " + sys.argv[i + 1])
-            
-                if sys.argv[i] == "--force-focal":
-                    if re.search("^[0-9]*\.?[0-9]*$", sys.argv[i + 1]):
-                        args[sys.argv[i]] = float(sys.argv[i + 1].strip())
-                    else:
-                        sys.exit("\n invalid parameter for \"" + sys.argv[i] + "\": " + sys.argv[i + 1])
-
-                if sys.argv[i] == "--force-ccd":
-                    if re.search("^[0-9]*\.?[0-9]*$", sys.argv[i + 1]):
-                        args[sys.argv[i]] = float(sys.argv[i + 1].strip())
-                    else:
-                        sys.exit("\n invalid parameter for \"" + sys.argv[i] + "\": " + sys.argv[i + 1])
-
-                if sys.argv[i] == "--odm_meshing-maxVertexCount":
-                    if re.search("^[0-9]*$", sys.argv[i + 1]):
-                        args[sys.argv[i]] = int(sys.argv[i + 1].strip())
-                    else:
-                        sys.exit("\n invalid parameter for \"" + sys.argv[i] + "\": " + sys.argv[i + 1])
-
-                if sys.argv[i] == "--odm_meshing-octreeDepth":
-                    if re.search("^[0-9]*$", sys.argv[i + 1]):
-                        args[sys.argv[i]] = int(sys.argv[i + 1].strip())
-                    else:
-                        sys.exit("\n invalid parameter for \"" + sys.argv[i] + "\": " + sys.argv[i + 1])
-
-                if sys.argv[i] == "--odm_meshing-samplesPerNode":
-                    if re.search("^[0-9]*\.?[0-9]*$", sys.argv[i + 1]):
-                        args[sys.argv[i]] = float(sys.argv[i + 1].strip())
-                    else:
-                       sys.exit("\n invalid parameter for \"" + sys.argv[i] + "\": " + sys.argv[i + 1])
-
-                if sys.argv[i] == "--odm_meshing-solverDivide":
-                    if re.search("^[0-9]*$", sys.argv[i + 1]):
-                       args[sys.argv[i]] = int(sys.argv[i + 1].strip())
-                    else:
-                        sys.exit("\n invalid parameter for \"" + sys.argv[i] + "\": " + sys.argv[i + 1])
-
-                if sys.argv[i] == "--odm_texturing-textureResolution":
-                    if re.search("^[0-9]*$", sys.argv[i + 1]):
-                        args[sys.argv[i]] = int(sys.argv[i + 1].strip())
-                    else:
-                        sys.exit("\n invalid parameter for \"" + sys.argv[i] + "\": " + sys.argv[i + 1])
-
-                if sys.argv[i] == "--odm_texturing-textureWithSize":
-                    if re.search("^[0-9]*$", sys.argv[i + 1]):
-                        args[sys.argv[i]] = int(sys.argv[i + 1].strip())
-                    else:
-                        sys.exit("\n invalid parameter for \"" + sys.argv[i] + "\": " + sys.argv[i + 1])
-
-                if sys.argv[i] == "--odm_georeferencing-gcpFile":
-                    args[sys.argv[i]] = sys.argv[i + 1]
-
-                if sys.argv[i] == "--odm_georeferencing-useGcp":
-                    if sys.argv[i + 1].strip() == "true" or sys.argv[i + 1].strip() == "false":
-                        args[sys.argv[i]] = (sys.argv[i + 1].strip() == "true")
-                    else:
-                        sys.exit("\n invalid parameter for \"" + sys.argv[i] + "\": " + sys.argv[i + 1])
-
-                if sys.argv[i] == "--zip-results":
-                    if sys.argv[i + 1].strip() == "true" or sys.argv[i + 1].strip() == "false":
-                        args[sys.argv[i]] = (sys.argv[i + 1].strip() == "true")
-                    else:
-                        sys.exit("\n invalid parameter for \"" + sys.argv[i] + "\": " + sys.argv[i + 1])
-        # then check if i is a --arg and the last argument
-        elif re.search("^--[^a-z\-]*", sys.argv[i]):# and i == (len(sys.argv)-1):
-            #default is to set args value to True
-            args[sys.argv[i]] = True
-
-    if args['--help'] == True:
-        print "Usage: run.py [options]"
-        print "it should be run from the folder contining the images to which should reconstructed"
-        print ""
-        print "options:"
-        print "              --help: "
-        print "                      Prints this screen"
-        print "  "
-                   
-        print "         --resize-to: <positive integer|\"orig\">"
-        print "             default: 2400"
-        print "                      will resize the images so that the maximum width/height of the images are smaller or equal to the specified number"
-        print "                      If \"--resize-to orig\" is used it will use the images without resizing"
-        print "  "
-                   
-        print "        --start-with: <\"resize\"|\"getKeypoints\"|\"match\"|\"bundler\"|\"cmvs\"|\"pmvs\"|\"odm_meshing\"|\"odm_texturing\"|\"odm_georeferencing\">"
-        print "             default: resize"
-        print "                      Will start the sript at the specified step"
-        print "  "
-                   
-        print "          --end-with: <\"resize\"|\"getKeypoints\"|\"match\"|\"bundler\"|\"cmvs\"|\"pmvs\"|\"odm_meshing\"|\"odm_texturing\"|\"odm_georeferencing\">"
-        print "             default: odm_orthophoto"
-        print "                      Will stop the sript after the specified step"
-        print "  "
-                   
-        print "          --run-only: <\"resize\"|\"getKeypoints\"|\"match\"|\"bundler\"|\"cmvs\"|\"pmvs\"|\"odm_meshing\"|\"odm_texturing\"|\"odm_georeferencing\">"
-        print "                      Will only execute the specified step"
-        print "                      equal to --start-with <step> --end-with <step>"
-        print "  "
-                   
-        print "       --force-focal: <positive float>"
-        print "                      Override the focal length information for the images"
-        print "  "
-                   
-        print "         --force-ccd: <positive float>"
-        print "                      Override the ccd width information for the images"
-        print "  "
-                   
-        print " --matcher-threshold: <float> (percent)"
-        print "             default: 2.0"
-        print "                      Ignore matched keypoints if the two images share less than <float> percent of keypoints"
-        print "  "
-                   
-        print "     --matcher-ratio: <float>"
-        print "             default: 0.6"
-        print "                      Ratio of the distance to the next best matched keypoint"
-        print "  "
-                   
-        print " --matcher-preselect: <bool>"
-        print "             default: true"
-        print "                      use GPS exif data, if available, to match each image only with its k-nearest neighbors, "
-        print "                      or all images within a certain distance threshold"
-        print "  "
-	           
-        print "    --matcher-useKnn: <bool>"
-        print "             default: true"
-        print "                      true means knn is to be used for preselection of pairs. "
-        print "                      set to false to use distance thresholding instead."
-        print "  "
-
-        print " --matcher-kDistance: <integer>"
-        print "             default: 20"
-        print "                      the k value if knnmode is used, denoting how many images each image should be matched against."
-        print "                      if distance matching is used, the parameter is the minimum distance between images in meters."
-        print "  "
-
-        print "    --cmvs-maxImages: <positive integer>"
-        print "             default: 100"
-        print "                      The maximum number of images per cluster"
-        print "  "
-                   
-        print "        --pmvs-level: <positive integer>"
-        print "             default: 1"
-        print "  "
-                  
-        print "        --pmvs-csize: <positive integer>"
-        print "             default: 2"
-        print "  "
-                   
-        print "    --pmvs-threshold: <float: -1.0 <= x <= 1.0>"
-        print "             default: 0.7"
-        print "  "
-                   
-        print "        --pmvs-wsize: <positive integer>"
-        print "             default: 7"
-        print "  "
-                   
-        print "  --pmvs-minImageNum: <positive integer>"
-        print "             default: 3"
-        print "                      See http://grail.cs.washington.edu/software/pmvs/documentation.html for an explanation of these parameters"
-        print " "
-        print "  "
-        
-        print "  --odm_meshing-maxVertexCount: <positive integer>"
-        print "                       default: 100000"
-        print "                                The maximum vertex count of the output mesh."
-        print "  "
-                   
-        print "     --odm_meshing-octreeDepth: <positive integer>"
-        print "                       default: 9"
-        print "                                Oct-tree depth used in the mesh reconstruction, increase to get more vertices, recommended values are 8-12"
-        print "  "
-                   
-        print "  --odm_meshing-samplesPerNode: <float: 1.0 <= x>"
-        print "                       default: 1"
-        print "                                Number of points per octree node, recommended value: 1.0"
-        print "  "
-
-        print "    --odm_meshing-solverDivide: <positive integer>"
-        print "                       default: 9"
-        print "                                Oct-tree depth at which the Laplacian equation is solved in the surface reconstruction step."
-        print "                                Increasing this value increases computation times slightly but helps reduce memory usage."
-        print "  "
-
-        print "   --odm_texturing-textureResolution: <positive integer>"
-        print "                             default: 4096"
-        print "                                      The resolution of the output textures. Must be greater than textureWithSize."
-        print "  "
-
-        print "     --odm_texturing-textureWithSize: <positive integer>"
-        print "                             default: 3600"
-        print "                                      The resolution to rescale the images performing the texturing."
-        print "  "
-
-        print "        --odm_georeferencing-gcpFile: <path string>"
-        print "                                      Path to the file containing the ground control points used for georeferencing."
-        print "                                      The file needs to be on the following line format:"
-        print "                                      easting northing height pixelrow pixelcol imagename"
-        print "  "
-
-        print "         --odm_georeferencing-useGcp: <true|false>"
-        print "                                      Set to true for enabling GCPs from the file above."
-        print "  "
-
-        print "  --zip-results: <true|false>"
-        print "        default: true"
-        print "                 Set to false if you do not want to have gunzipped tarball of the results."
-        print "  "
-
-        sys.exit()
-    
-    print "\n  - configuration:"
-
-    for key in collections.OrderedDict(sorted(args.items())):
-        if key != "":
-            print "    " + key + ": " + str(args[key])
-    
-    print "\n"
-
-=======
->>>>>>> 8e8ac499
 def runAndReturn(cmdSrc, cmdDest):
     srcProcess = subprocess.Popen(shlex.split(cmdSrc), stdout=subprocess.PIPE)
     if cmdDest:
