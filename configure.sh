--- conflicted
+++ resolved
@@ -78,17 +78,7 @@
                      jhead \
                      liblas-bin 
 
-<<<<<<< HEAD
-## Add SuperBuild path to the library path
-export LD_LIBRARY_PATH=$LD_LIBRARY_PATH:`pwd`/SuperBuild/install/lib
-
-## Add SuperBuild path to the python path
-export PYTHONPATH=$PYTHONPATH:`pwd`/SuperBuild/install/lib/python2.7/dist-packages:`pwd`/SuperBuild/src/opensfm
-
-## Compile SuperBuild
-=======
 echo "Compiling SuperBuild"
->>>>>>> 063a5d7b
 cd SuperBuild
 mkdir -p build && cd build
 cmake .. && make -j$(nproc)
