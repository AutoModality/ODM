#!/bin/bash

## Before installing
echo "Updating the system"
sudo apt-get update
<<<<<<< HEAD
END_CMD1=$?
# sudo apt-get upgrade -y
# END_CMD2=$?
if [ $END_CMD1 -ne 0 ]
then
	echo -e "\e[1;31mERROR: \e[39mWhen Updating the system\e[0m"
	exit 1
fi
=======
>>>>>>> ae3b815d

echo "Installing Required Requisites"
sudo apt-get install -y -qq build-essential \
                     git \
                     cmake \
                     python-pip \
                     libgdal-dev \
                     gdal-bin \
                     libgeotiff-dev \
<<<<<<< HEAD
                     pkg-config -y -qq
if [ $? -ne 0 ] 
then
    echo -e "\e[1;31mERROR: \e[39mWhen Installing Required Requisites\e[0m"
    exit 1
fi
=======
                     pkg-config

echo "Getting CMake 3.1 for MVS-Texturing"
sudo apt-get install -y software-properties-common python-software-properties
sudo add-apt-repository -y ppa:george-edison55/cmake-3.x
sudo apt-get update -y
sudo apt-get install -y --only-upgrade cmake
>>>>>>> ae3b815d

echo "Installing OpenCV Dependencies"
sudo apt-get install -y -qq libgtk2.0-dev \
                     libavcodec-dev \
                     libavformat-dev \
                     libswscale-dev \
                     python-dev \
                     python-numpy \
                     libtbb2 \
                     libtbb-dev \
                     libjpeg-dev \
                     libpng-dev \
                     libtiff-dev \
                     libjasper-dev \
                     libflann-dev \
                     libproj-dev \
                     libxext-dev \
                     liblapack-dev \
                     libeigen3-dev \
<<<<<<< HEAD
                     libvtk5-dev -y -qq
if [ $? -ne 0 ] 
then
    echo -e "\e[1;31mERROR: \e[39mError when Installing Dependencies Requisites\e[0m"
    exit 1
fi
=======
                     libvtk5-dev
>>>>>>> ae3b815d

echo "Removing libdc1394-22-dev due to python opencv issue"
sudo apt-get remove libdc1394-22-dev

## Installing OpenSfM Requisites
echo "Installing OpenSfM Dependencies"
sudo apt-get install -y -qq python-networkx \
                     libgoogle-glog-dev \
                     libsuitesparse-dev \
                     libboost-filesystem-dev \
                     libboost-iostreams-dev \
                     libboost-regex-dev \
                     libboost-python-dev \
                     libboost-date-time-dev \
<<<<<<< HEAD
                     libboost-thread-dev -y -qq
=======
                     libboost-thread-dev
>>>>>>> ae3b815d

sudo pip install -U PyYAML \
                    exifread \
                    gpxpy \
                    xmltodict

echo "Installing Ecto Dependencies"
sudo pip install -U catkin-pkg
sudo apt-get install -y -qq python-empy \
                     python-nose \
<<<<<<< HEAD
                     python-pyside -y -qq
if [ $? -ne 0 ] 
then
    echo -e "\e[1;31mERROR: \e[39mError when Installing Ecto Dependencies\e[0m"
    exit 1
fi
=======
                     python-pyside
>>>>>>> ae3b815d

echo "Installing OpenDroneMap Dependencies"
sudo apt-get install -y python-pyexiv2 \
                     python-scipy \
                     jhead \
                     liblas-bin -y -qq
<<<<<<< HEAD
if [ $? -ne 0 ] 
then
    echo -e "\e[1;31mERROR: \e[39mError when Installing OpenDroneMap Dependencies\e[0m"
    exit 1
fi
=======
>>>>>>> ae3b815d

echo "Compiling SuperBuild"
cd SuperBuild
mkdir -p build && cd build
<<<<<<< HEAD
cmake .. && make -j${NUM_CORES}
=======
cmake .. && make -j$(nproc)

echo "Compiling build"
cd ../..
mkdir -p build && cd build
cmake .. && make -j$(nproc)
>>>>>>> ae3b815d

echo "Configuration Finished"<|MERGE_RESOLUTION|>--- conflicted
+++ resolved
@@ -3,17 +3,6 @@
 ## Before installing
 echo "Updating the system"
 sudo apt-get update
-<<<<<<< HEAD
-END_CMD1=$?
-# sudo apt-get upgrade -y
-# END_CMD2=$?
-if [ $END_CMD1 -ne 0 ]
-then
-	echo -e "\e[1;31mERROR: \e[39mWhen Updating the system\e[0m"
-	exit 1
-fi
-=======
->>>>>>> ae3b815d
 
 echo "Installing Required Requisites"
 sudo apt-get install -y -qq build-essential \
@@ -23,14 +12,6 @@
                      libgdal-dev \
                      gdal-bin \
                      libgeotiff-dev \
-<<<<<<< HEAD
-                     pkg-config -y -qq
-if [ $? -ne 0 ] 
-then
-    echo -e "\e[1;31mERROR: \e[39mWhen Installing Required Requisites\e[0m"
-    exit 1
-fi
-=======
                      pkg-config
 
 echo "Getting CMake 3.1 for MVS-Texturing"
@@ -38,7 +19,6 @@
 sudo add-apt-repository -y ppa:george-edison55/cmake-3.x
 sudo apt-get update -y
 sudo apt-get install -y --only-upgrade cmake
->>>>>>> ae3b815d
 
 echo "Installing OpenCV Dependencies"
 sudo apt-get install -y -qq libgtk2.0-dev \
@@ -58,16 +38,7 @@
                      libxext-dev \
                      liblapack-dev \
                      libeigen3-dev \
-<<<<<<< HEAD
-                     libvtk5-dev -y -qq
-if [ $? -ne 0 ] 
-then
-    echo -e "\e[1;31mERROR: \e[39mError when Installing Dependencies Requisites\e[0m"
-    exit 1
-fi
-=======
                      libvtk5-dev
->>>>>>> ae3b815d
 
 echo "Removing libdc1394-22-dev due to python opencv issue"
 sudo apt-get remove libdc1394-22-dev
@@ -82,11 +53,7 @@
                      libboost-regex-dev \
                      libboost-python-dev \
                      libboost-date-time-dev \
-<<<<<<< HEAD
-                     libboost-thread-dev -y -qq
-=======
                      libboost-thread-dev
->>>>>>> ae3b815d
 
 sudo pip install -U PyYAML \
                     exifread \
@@ -97,43 +64,22 @@
 sudo pip install -U catkin-pkg
 sudo apt-get install -y -qq python-empy \
                      python-nose \
-<<<<<<< HEAD
-                     python-pyside -y -qq
-if [ $? -ne 0 ] 
-then
-    echo -e "\e[1;31mERROR: \e[39mError when Installing Ecto Dependencies\e[0m"
-    exit 1
-fi
-=======
                      python-pyside
->>>>>>> ae3b815d
 
 echo "Installing OpenDroneMap Dependencies"
-sudo apt-get install -y python-pyexiv2 \
+sudo apt-get install -y -qq python-pyexiv2 \
                      python-scipy \
                      jhead \
-                     liblas-bin -y -qq
-<<<<<<< HEAD
-if [ $? -ne 0 ] 
-then
-    echo -e "\e[1;31mERROR: \e[39mError when Installing OpenDroneMap Dependencies\e[0m"
-    exit 1
-fi
-=======
->>>>>>> ae3b815d
+                     liblas-bin 
 
 echo "Compiling SuperBuild"
 cd SuperBuild
 mkdir -p build && cd build
-<<<<<<< HEAD
-cmake .. && make -j${NUM_CORES}
-=======
 cmake .. && make -j$(nproc)
 
 echo "Compiling build"
 cd ../..
 mkdir -p build && cd build
 cmake .. && make -j$(nproc)
->>>>>>> ae3b815d
 
 echo "Configuration Finished"